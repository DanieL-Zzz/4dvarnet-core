import einops
import numpy as np
import pytorch_lightning as pl
import torch
import torch.nn.functional as F
import torch.optim as optim
from omegaconf import OmegaConf
from scipy import stats

import solver as NN_4DVar
from metrics import save_netcdf, nrmse_scores, mse_scores, plot_nrmse, plot_mse, plot_snr, plot_maps, animate_maps, plot_ensemble

device = torch.device("cuda" if torch.cuda.is_available() else "cpu")


class BiLinUnit(torch.nn.Module):
    def __init__(self, dimIn, dim, dW, dW2, dropout=0.):
        super(BiLinUnit, self).__init__()
        self.conv1 = torch.nn.Conv2d(dimIn, 2 * dim, (2 * dW + 1, 2 * dW + 1), padding=dW, bias=False)
        self.conv2 = torch.nn.Conv2d(2 * dim, dim, (2 * dW2 + 1, 2 * dW2 + 1), padding=dW2, bias=False)
        self.conv3 = torch.nn.Conv2d(2 * dim, dimIn, (2 * dW2 + 1, 2 * dW2 + 1), padding=dW2, bias=False)
        self.bilin0 = torch.nn.Conv2d(dim, dim, (2 * dW2 + 1, 2 * dW2 + 1), padding=dW2, bias=False)
        self.bilin1 = torch.nn.Conv2d(dim, dim, (2 * dW2 + 1, 2 * dW2 + 1), padding=dW2, bias=False)
        self.bilin2 = torch.nn.Conv2d(dim, dim, (2 * dW2 + 1, 2 * dW2 + 1), padding=dW2, bias=False)
        self.dropout = torch.nn.Dropout(dropout)

    def forward(self, xin):
        x = self.conv1(xin)
        x = self.dropout(x)
        x = self.conv2(F.relu(x))
        x = self.dropout(x)
        x = torch.cat((self.bilin0(x), self.bilin1(x) * self.bilin2(x)), dim=1)
        x = self.dropout(x)
        x = self.conv3(x)
        return x


class Encoder(torch.nn.Module):
    def __init__(self, dimInp, dimAE, dW, dW2, sS, nbBlocks, rateDropout=0.):
        super(Encoder, self).__init__()

        self.NbBlocks = nbBlocks
        self.DimAE = dimAE
        # self.conv1HR  = torch.nn.Conv2d(dimInp,self.DimAE,(2*dW+1,2*dW+1),padding=dW,bias=False)
        # self.conv1LR  = torch.nn.Conv2d(dimInp,self.DimAE,(2*dW+1,2*dW+1),padding=dW,bias=False)
        self.pool1 = torch.nn.AvgPool2d(sS)
        self.convTr = torch.nn.ConvTranspose2d(dimInp, dimInp, (sS, sS), stride=(sS, sS), bias=False)

        # self.NNtLR    = self.__make_ResNet(self.DimAE,self.NbBlocks,rateDropout)
        # self.NNHR     = self.__make_ResNet(self.DimAE,self.NbBlocks,rateDropout)
        self.NNLR = self.__make_BilinNN(dimInp, self.DimAE, dW, dW2, self.NbBlocks, rateDropout)
        self.NNHR = self.__make_BilinNN(dimInp, self.DimAE, dW, dW2, self.NbBlocks, rateDropout)
        self.dropout = torch.nn.Dropout(rateDropout)

    def __make_BilinNN(self, dimInp, dimAE, dW, dW2, Nb_Blocks=2, dropout=0.):
        layers = []
        layers.append(BiLinUnit(dimInp, dimAE, dW, dW2, dropout))
        for kk in range(0, Nb_Blocks - 1):
            layers.append(BiLinUnit(dimAE, dimAE, dW, dW2, dropout))
        return torch.nn.Sequential(*layers)

    def forward(self, xinp):
        ## LR comlponent
        xLR = self.NNLR(self.pool1(xinp))
        xLR = self.dropout(xLR)
        xLR = self.convTr(xLR)

        # HR component
        xHR = self.NNHR(xinp)

        return xLR + xHR


class Decoder(torch.nn.Module):
    def __init__(self):
        super(Decoder, self).__init__()

    def forward(self, x):
        return torch.mul(1., x)


class CorrelateNoise(torch.nn.Module):
    def __init__(self, shape_data, dim_cn):
        super(CorrelateNoise, self).__init__()
        self.conv1 = torch.nn.Conv2d(shape_data, dim_cn, (3, 3), padding=1, bias=False)
        self.conv2 = torch.nn.Conv2d(dim_cn, 2 * dim_cn, (3, 3), padding=1, bias=False)
        self.conv3 = torch.nn.Conv2d(2 * dim_cn, shape_data, (3, 3), padding=1, bias=False)

    def forward(self, w):
        w = self.conv1(F.relu(w)).to(device)
        w = self.conv2(F.relu(w)).to(device)
        w = self.conv3(w).to(device)
        return w


class RegularizeVariance(torch.nn.Module):
    def __init__(self, shape_data, dim_rv):
        super(RegularizeVariance, self).__init__()
        self.conv1 = torch.nn.Conv2d(shape_data, dim_rv, (3, 3), padding=1, bias=False)
        self.conv2 = torch.nn.Conv2d(dim_rv, 2 * dim_rv, (3, 3), padding=1, bias=False)
        self.conv3 = torch.nn.Conv2d(2 * dim_rv, shape_data, (3, 3), padding=1, bias=False)

    def forward(self, v):
        v = self.conv1(F.relu(v)).to(device)
        v = self.conv2(F.relu(v)).to(device)
        v = self.conv3(v).to(device)
        return v


class Phi_r(torch.nn.Module):
    def __init__(self, shapeData, DimAE, dW, dW2, sS, nbBlocks, rateDr, stochastic=False):
        super(Phi_r, self).__init__()
        self.encoder = Encoder(shapeData, DimAE, dW, dW2, sS, nbBlocks, rateDr)
        self.decoder = Decoder()
        self.correlate_noise = CorrelateNoise(shapeData, 10)
        self.regularize_variance = RegularizeVariance(shapeData, 10)
        self.stochastic = stochastic

    def forward(self, x):
        x = self.encoder(x)
        x = self.decoder(x)
        '''
        if self.stochastic == True:
            W = torch.randn(x.shape).to(device)
            #  g(W) = alpha(x)*h(W)
            # gW = torch.mul(self.regularize_variance(x),self.correlate_noise(W))
            gW = self.correlate_noise(W)
            # print(stats.describe(gW.detach().cpu().numpy()))
            x = x + gW
        '''
        return x

class Model_H(torch.nn.Module):
    def __init__(self, shapeData):
        super(Model_H, self).__init__()
        self.DimObs = 1
        self.dimObsChannel = np.array([shapeData])

    def forward(self, x, y, mask):
        dyout = (x - y) * mask
        return dyout


class Gradient_img(torch.nn.Module):
    def __init__(self):
        super(Gradient_img, self).__init__()

        a = np.array([[1., 0., -1.], [2., 0., -2.], [1., 0., -1.]])
        self.convGx = torch.nn.Conv2d(1, 1, kernel_size=3, stride=1, padding=0, bias=False)
        self.convGx.weight = torch.nn.Parameter(torch.from_numpy(a).float().unsqueeze(0).unsqueeze(0),
                                                requires_grad=False)

        b = np.array([[1., 2., 1.], [0., 0., 0.], [-1., -2., -1.]])
        self.convGy = torch.nn.Conv2d(1, 1, kernel_size=3, stride=1, padding=0, bias=False)
        self.convGy.weight = torch.nn.Parameter(torch.from_numpy(b).float().unsqueeze(0).unsqueeze(0),
                                                requires_grad=False)

<<<<<<< HEAD
        self.eps=10**-20
=======
        #self.eps=10**-6
        self.eps=0.
>>>>>>> d34b5910

    def forward(self, im):

        if im.size(1) == 1:
            G_x = self.convGx(im)
            G_y = self.convGy(im)
            G = torch.sqrt(torch.pow(0.5 * G_x, 2) + torch.pow(0.5 * G_y, 2) + self.eps)
        else:

            for kk in range(0, im.size(1)):
                G_x = self.convGx(im[:, kk, :, :].view(-1, 1, im.size(2), im.size(3)))
                G_y = self.convGy(im[:, kk, :, :].view(-1, 1, im.size(2), im.size(3)))

                G_x = G_x.view(-1, 1, im.size(2) - 2, im.size(3) - 2)
                G_y = G_y.view(-1, 1, im.size(2) - 2, im.size(3) - 2)
                nG = torch.sqrt(torch.pow(0.5 * G_x, 2) + torch.pow(0.5 * G_y, 2)+ self.eps)

                if kk == 0:
                    G = nG.view(-1, 1, im.size(2) - 2, im.size(3) - 2)
                else:
                    G = torch.cat((G, nG.view(-1, 1, im.size(2) - 2, im.size(3) - 2)), dim=1)
        return G

class ModelLR(torch.nn.Module):
    def __init__(self):
        super(ModelLR, self).__init__()

        self.pool = torch.nn.AvgPool2d((16, 16))

    def forward(self, im):
        return self.pool(im)


############################################ Lightning Module #######################################################################
class LitModel(pl.LightningModule):
    def __init__(self, hparam, *args, **kwargs):
        super().__init__()
        hparams = hparam if isinstance(hparam, dict) else OmegaConf.to_container(hparam, resolve=True)
        self.save_hyperparameters(hparams)
        self.var_Val = kwargs['var_Val']
        self.var_Tr = kwargs['var_Tr']
        self.var_Tt = kwargs['var_Tt']

        # create longitudes & latitudes coordinates
        self.xmin = kwargs['min_lon']
        self.xmax = kwargs['max_lon']
        self.ymin = kwargs['min_lat']
        self.ymax = kwargs['max_lat']
        self.lon = np.arange(self.xmin, self.xmax + .05, .05)
        self.lat = np.arange(self.ymin, self.ymax + .05, .05)
        self.ds_size_time = kwargs['ds_size_time']
        self.ds_size_lon = kwargs['ds_size_lon']
        self.ds_size_lat = kwargs['ds_size_lat']

        self.var_Val = kwargs['var_Val']
        self.var_Tr = kwargs['var_Tr']
        self.var_Tt = kwargs['var_Tt']
        self.mean_Val = kwargs['mean_Val']
        self.mean_Tr = kwargs['mean_Tr']
        self.mean_Tt = kwargs['mean_Tt']
        # main model
        self.model = NN_4DVar.Solver_Grad_4DVarNN(
            Phi_r(self.hparams.shapeData[0], self.hparams.DimAE, self.hparams.dW, self.hparams.dW2, self.hparams.sS,
                  self.hparams.nbBlocks, self.hparams.dropout_phi_r, self.hparams.stochastic),
            Model_H(self.hparams.shapeData[0]),
            NN_4DVar.model_GradUpdateLSTM(self.hparams.shapeData, self.hparams.UsePriodicBoundary,
                                          self.hparams.dim_grad_solver, self.hparams.dropout),
            None, None, self.hparams.shapeData, self.hparams.n_grad, self.hparams.stochastic)

        self.model_LR = ModelLR()
        self.gradient_img = Gradient_img()
        # loss weghing wrt time

        self.w_loss = torch.nn.Parameter(kwargs['w_loss'], requires_grad=False)  # duplicate for automatic upload to gpu
        self.x_gt = None  # variable to store Ground Truth
        self.x_oi = None  # variable to store OI
        self.x_rec = None  # variable to store output of test method
        self.test_figs = {}

        self.automatic_optimization = self.hparams.automatic_optimization

    def forward(self):
        return 1

    def configure_optimizers(self):

        optimizer = optim.Adam([{'params': self.model.model_Grad.parameters(), 'lr': self.hparams.lr_update[0]},
                                {'params': self.model.model_VarCost.parameters(), 'lr': self.hparams.lr_update[0]},
                                {'params': self.model.phi_r.parameters(), 'lr': 0.5 * self.hparams.lr_update[0]},
                                ], lr=0.)

        return optimizer

    def on_epoch_start(self):
        # enfore acnd check some hyperparameters
        self.model.n_grad = self.hparams.n_grad

    def on_train_epoch_start(self):
        opt = self.optimizers()
        if (self.current_epoch in self.hparams.iter_update) & (self.current_epoch > 0):
            indx = self.hparams.iter_update.index(self.current_epoch)
            print('... Update Iterations number/learning rate #%d: NGrad = %d -- lr = %f' % (
                self.current_epoch, self.hparams.nb_grad_update[indx], self.hparams.lr_update[indx]))

            self.hparams.n_grad = self.hparams.nb_grad_update[indx]
            self.model.n_grad = self.hparams.n_grad

            mm = 0
            lrCurrent = self.hparams.lr_update[indx]
            lr = np.array([lrCurrent, lrCurrent, 0.5 * lrCurrent, 0.])
            for pg in opt.param_groups:
                pg['lr'] = lr[mm]  # * self.hparams.learning_rate
                mm += 1

    def training_step(self, train_batch, batch_idx, optimizer_idx=0):

        # compute loss and metrics    
        loss, out, metrics = self.compute_loss(train_batch, phase='train')
        if loss is None:
            return loss
        # log step metric        
        # self.log('train_mse', mse)
        # self.log("dev_loss", mse / var_Tr , on_step=True, on_epoch=True, prog_bar=True, sync_dist=True)
        self.log("loss", loss, on_step=True, on_epoch=True, prog_bar=True, logger=True, sync_dist=True)
        self.log("tr_mse", metrics['mse'] / self.var_Tr, on_step=False, on_epoch=True, prog_bar=True, sync_dist=True)
        self.log("tr_mseG", metrics['mseGrad'] / metrics['meanGrad'], on_step=False, on_epoch=True, prog_bar=True,
                 sync_dist=True)

        # initial grad value
        if self.hparams.automatic_optimization == False:
            opt = self.optimizers()
            # backward
            self.manual_backward(loss)

            if (batch_idx + 1) % self.hparams.k_batch == 0:
                # optimisation step
                opt.step()

                # grad initialization to zero
                opt.zero_grad()

        return loss

    def validation_step(self, val_batch, batch_idx):
        loss, out, metrics = self.compute_loss(val_batch, phase='val')
        if loss is None:
            return loss
        self.log('val_loss', loss)
        self.log("val_mse", metrics['mse'] / self.var_Val, on_step=False, on_epoch=True, prog_bar=True)
        self.log("val_mseG", metrics['mseGrad'] / metrics['meanGrad'], on_step=False, on_epoch=True, prog_bar=True)
        return loss.detach()

    def test_step(self, test_batch, batch_idx):

        targets_OI, inputs_Mask, targets_GT = test_batch
        loss, out, metrics = self.compute_loss(test_batch, phase='test')
        if loss is not None:
            self.log('test_loss', loss)
            self.log("test_mse", metrics['mse'] / self.var_Tt, on_step=False, on_epoch=True, prog_bar=True)
            self.log("test_mseG", metrics['mseGrad'] / metrics['meanGrad'], on_step=False, on_epoch=True, prog_bar=True)

        return {'gt'    : (targets_GT.detach().cpu()*np.sqrt(self.var_Tr)) + self.mean_Tr,
                'oi'    : (targets_OI.detach().cpu()*np.sqrt(self.var_Tr)) + self.mean_Tr,
                'preds' : (out.detach().cpu()*np.sqrt(self.var_Tr)) + self.mean_Tr}


    def test_epoch_end(self, outputs):

        gt = torch.cat([chunk['gt'] for chunk in outputs]).numpy()
        oi = torch.cat([chunk['oi'] for chunk in outputs]).numpy()
        pred = torch.cat([chunk['preds'] for chunk in outputs]).numpy()

        ds_size = {'time': self.ds_size_time,
                   'lon': self.ds_size_lon,
                   'lat': self.ds_size_lat,
                   }

        gt, oi, pred = map(
            lambda t: einops.rearrange(
                t,
                '(t_idx lat_idx lon_idx) win_time win_lat win_lon -> t_idx win_time (lat_idx win_lat) (lon_idx win_lon)',
                t_idx=ds_size['time'],
                lat_idx=ds_size['lat'],
                lon_idx=ds_size['lon'],
            ),
            [gt, oi, pred])

        self.x_gt = gt[:, int(self.hparams.dT / 2), :, :]
        self.x_oi = oi[:, int(self.hparams.dT / 2), :, :]
        self.x_rec = pred[:, int(self.hparams.dT / 2), :, :]

        # display map
        path_save0 = self.logger.log_dir + '/maps.png'
        fig_maps = plot_maps(
                self.x_gt[0],
                  self.x_oi[0]+self.x_gt[0]-self.x_gt[0],
                  self.x_rec[0]+self.x_gt[0]-self.x_gt[0],
                  self.lon, self.lat, path_save0)
        self.test_figs['maps'] = fig_maps
        # animate maps
        if self.hparams.animate == True:
            path_save0 = self.logger.log_dir + '/animation.mp4'
            animate_maps(self.x_gt,
                         self.x_oi,
                         self.x_rec,
                         self.lon, self.lat, path_save0)
<<<<<<< HEAD
=======
            # save NetCDF
        """
        path_save1 = self.logger.log_dir + '/test.nc'
        save_netcdf(saved_path1=path_save1, pred=pred,
                    lon=self.lon, lat=self.lat, index_test=np.arange(60, 77))
        """
>>>>>>> d34b5910
        # compute nRMSE
        path_save2 = self.logger.log_dir + '/nRMSE.txt'
        tab_scores = nrmse_scores(gt, oi, pred, path_save2)
        print('*** Display nRMSE scores ***')
        print(tab_scores)

        path_save21 = self.logger.log_dir + '/MSE.txt'
        tab_scores = mse_scores(gt, oi, pred, path_save21)
        print('*** Display MSE scores ***')
        print(tab_scores)

        # plot nRMSE
        path_save3 = self.logger.log_dir + '/nRMSE.png'
        nrmse_fig = plot_nrmse(self.x_gt,  self.x_oi, self.x_rec, path_save3, index_test=np.arange(96, 96+self.ds_size_time))
        self.test_figs['nrmse'] = nrmse_fig

        # plot MSE
        path_save31 = self.logger.log_dir + '/MSE.png'
        mse_fig = plot_mse(self.x_gt, self.x_oi, self.x_rec, path_save31,
                               index_test=np.arange(96, 96 + self.ds_size_time))
        self.test_figs['mse'] = mse_fig
        self.logger.experiment.add_figure('Maps', fig_maps, global_step=self.current_epoch)
        self.logger.experiment.add_figure('NRMSE', nrmse_fig, global_step=self.current_epoch)
        self.logger.experiment.add_figure('MSE', mse_fig, global_step=self.current_epoch)

        # plot SNR
        path_save4 = self.logger.log_dir + '/SNR.png'
        snr_fig = plot_snr(self.x_gt, self.x_oi, self.x_rec, path_save4)
        self.test_figs['snr'] = snr_fig

        self.logger.experiment.add_figure('SNR', snr_fig, global_step=self.current_epoch)
        # save NetCDF
        path_save1 = self.logger.log_dir + '/test.nc'
        save_netcdf(saved_path1=path_save1, pred=pred,
                    lon=self.lon, lat=self.lat, index_test=np.arange(60, 77))

    def compute_loss(self, batch, phase):

        targets_OI, inputs_Mask, targets_GT = batch
        # handle patch with no observation
        if inputs_Mask.sum().item() == 0:
            return (
                None,
                torch.zeros_like(targets_GT),
                dict([('mse', 0.), ('mseGrad', 0.), ('meanGrad', 1.), ('mseOI', 0.),
                      ('mseGOI', 0.)])
            )
        new_masks = torch.cat((1. + 0. * inputs_Mask, inputs_Mask), dim=1)
        targets_GT_wo_nan = targets_GT.where(~targets_GT.isnan(), torch.zeros_like(targets_GT))
        inputs_init = torch.cat((targets_OI, inputs_Mask * (targets_GT_wo_nan - targets_OI)), dim=1)
        inputs_missing = torch.cat((targets_OI, inputs_Mask * (targets_GT_wo_nan - targets_OI)), dim=1)

        # gradient norm field
        g_targets_GT = self.gradient_img(targets_GT)
        # need to evaluate grad/backward during the evaluation and training phase for phi_r
        with torch.set_grad_enabled(True):
            # with torch.set_grad_enabled(phase == 'train'):
            inputs_init = torch.autograd.Variable(inputs_init, requires_grad=True)

            outputs, hidden_new, cell_new, normgrad = self.model(inputs_init, inputs_missing, new_masks)

            if (phase == 'val') or (phase == 'test'):
                outputs = outputs.detach()

            outputsSLRHR = outputs
            outputsSLR = outputs[:, 0:self.hparams.dT, :, :]
            outputs = outputsSLR + outputs[:, self.hparams.dT:, :, :]

            # reconstruction losses
            g_outputs = self.gradient_img(outputs)
            loss_All = NN_4DVar.compute_WeightedLoss((outputs - targets_GT), self.w_loss)

            loss_GAll = NN_4DVar.compute_WeightedLoss(g_outputs - g_targets_GT, self.w_loss)
            loss_OI = NN_4DVar.compute_WeightedLoss(targets_GT - targets_OI, self.w_loss)
            loss_GOI = NN_4DVar.compute_WeightedLoss(self.gradient_img(targets_OI) - g_targets_GT, self.w_loss)

            # projection losses
            loss_AE = torch.mean((self.model.phi_r(outputsSLRHR) - outputsSLRHR) ** 2)
            yGT = torch.cat((targets_GT_wo_nan, outputsSLR - targets_GT_wo_nan), dim=1)
            # yGT        = torch.cat((targets_OI,targets_GT-targets_OI),dim=1)
            loss_AE_GT = torch.mean((self.model.phi_r(yGT) - yGT) ** 2)

            # low-resolution loss
            loss_SR = NN_4DVar.compute_WeightedLoss(outputsSLR - targets_OI, self.w_loss)
            targets_GTLR = self.model_LR(targets_OI)
            loss_LR = NN_4DVar.compute_WeightedLoss(self.model_LR(outputs) - targets_GTLR, self.w_loss)

            # total loss
            loss = self.hparams.alpha_mse_ssh * loss_All + self.hparams.alpha_mse_gssh * loss_GAll
            loss += 0.5 * self.hparams.alpha_proj * (loss_AE + loss_AE_GT)
            loss += self.hparams.alpha_lr * loss_LR + self.hparams.alpha_sr * loss_SR

            # metrics
            mean_GAll = NN_4DVar.compute_WeightedLoss(g_targets_GT, self.w_loss)
            mse = loss_All.detach()
            mseGrad = loss_GAll.detach()
            metrics = dict([('mse', mse), ('mseGrad', mseGrad), ('meanGrad', mean_GAll), ('mseOI', loss_OI.detach()),
                            ('mseGOI', loss_GOI.detach())])

        return loss, outputs, metrics


class Model_HwithSST(torch.nn.Module):
    def __init__(self, shapeData, dim=5):
        super(Model_HwithSST, self).__init__()

        self.DimObs = 2
        self.dimObsChannel = np.array([shapeData, dim])

        self.conv11 = torch.nn.Conv2d(shapeData, self.dimObsChannel[1], (3, 3), padding=1, bias=False)

        self.conv21 = torch.nn.Conv2d(int(shapeData / 2), self.dimObsChannel[1], (3, 3), padding=1, bias=False)
        self.convM = torch.nn.Conv2d(int(shapeData / 2), self.dimObsChannel[1], (3, 3), padding=1, bias=False)
        self.S = torch.nn.Sigmoid()  # torch.nn.Softmax(dim=1)

    def forward(self, x, y, mask):
        dyout = (x - y[0]) * mask[0]

        y1 = y[1] * mask[1]
        dyout1 = self.conv11(x) - self.conv21(y1)
        dyout1 = dyout1 * self.S(self.convM(mask[1]))

        return [dyout, dyout1]


class LitModelWithSST(LitModel):
    def __init__(self, hparam, *args, **kwargs):
        super().__init__(hparam, *args, **kwargs)

        # main model
        self.model = NN_4DVar.Solver_Grad_4DVarNN(
            Phi_r(self.hparams.shapeData[0], self.hparams.DimAE, self.hparams.dW, self.hparams.dW2, self.hparams.sS,
                  self.hparams.nbBlocks, self.hparams.dropout_phi_r),
            Model_HwithSST(self.hparams.shapeData[0], self.hparams.shapeData[0]),
            NN_4DVar.model_GradUpdateLSTM(self.hparams.shapeData, self.hparams.UsePriodicBoundary,
                                          self.hparams.dim_grad_solver, self.hparams.dropout),
            None, None, self.hparams.shapeData, self.hparams.n_grad)

    def configure_optimizers(self):

        optimizer = optim.Adam([{'params': self.model.model_Grad.parameters(), 'lr': self.hparams.lr_update[0]},
                                {'params': self.model.model_VarCost.parameters(), 'lr': self.hparams.lr_update[0]},
                                {'params': self.model.model_H.parameters(), 'lr': self.hparams.lr_update[0]},
                                {'params': self.model.phi_r.parameters(), 'lr': 0.5 * self.hparams.lr_update[0]},
                                ], lr=0.)

        return optimizer

    def on_train_epoch_start(self):
        opt = self.optimizers()
        if (self.current_epoch in self.hparams.iter_update) & (self.current_epoch > 0):
            indx = self.hparams.iter_update.index(self.current_epoch)
            print('... Update Iterations number/learning rate #%d: NGrad = %d -- lr = %f' % (
                self.current_epoch, self.hparams.nb_grad_update[indx], self.hparams.lr_update[indx]))

            self.hparams.n_grad = self.hparams.nb_grad_update[indx]
            self.model.n_grad = self.hparams.n_grad

            mm = 0
            lrCurrent = self.hparams.lr_update[indx]
            lr = np.array([lrCurrent, lrCurrent, lrCurrent, 0.5 * lrCurrent, 0.])
            for pg in opt.param_groups:
                pg['lr'] = lr[mm]  # * self.hparams.learning_rate
                mm += 1

    def test_step(self, test_batch, batch_idx):

        targets_OI, inputs_Mask, targets_GT, sst_GT = test_batch
        loss, out, metrics = self.compute_loss(test_batch, phase='test')
        if loss is not None:
            self.log('test_loss', loss)
            self.log("test_mse", metrics['mse'] / self.var_Tt, on_step=False, on_epoch=True, prog_bar=True)
            self.log("test_mseG", metrics['mseGrad'] / metrics['meanGrad'], on_step=False, on_epoch=True, prog_bar=True)
        return {'gt': targets_GT.detach().cpu(),
                'oi': targets_OI.detach().cpu(),
                'preds': out.detach().cpu()}

    def compute_loss(self, batch, phase):  ## to be updated

        targets_OI, inputs_Mask, targets_GT, sst_GT = batch
        # handle patch with no observation
        if inputs_Mask.sum().item() == 0:
            return (
                None,
                torch.zeros_like(targets_GT),
                dict([('mse', 0.), ('mseGrad', 0.), ('meanGrad', 1.), ('mseOI', 0.),
                      ('mseGOI', 0.)])
            )
        new_masks = torch.cat((1. + 0. * inputs_Mask, inputs_Mask), dim=1)
        # inputs_init = torch.cat((targets_OI, inputs_Mask * (targets_GT - targets_OI)), dim=1)
        # inputs_missing = torch.cat((targets_OI, inputs_Mask * (targets_GT - targets_OI)), dim=1)
        mask_SST = 1. + 0. * sst_GT

        targets_GT_wo_nan = targets_GT.where(~targets_GT.isnan(), torch.zeros_like(targets_GT))
        inputs_init = torch.cat((targets_OI, inputs_Mask * (targets_GT_wo_nan - targets_OI)), dim=1)
        inputs_missing = torch.cat((targets_OI, inputs_Mask * (targets_GT_wo_nan - targets_OI)), dim=1)

        # gradient norm field
        g_targets_GT = self.gradient_img(targets_GT)
        # need to evaluate grad/backward during the evaluation and training phase for phi_r
        with torch.set_grad_enabled(True):
            # with torch.set_grad_enabled(phase == 'train'):
            inputs_init = torch.autograd.Variable(inputs_init, requires_grad=True)

            outputs, hidden_new, cell_new, normgrad = self.model(inputs_init, [inputs_missing, sst_GT],
                                                                 [new_masks, mask_SST])

            if (phase == 'val') or (phase == 'test'):
                outputs = outputs.detach()

            outputsSLRHR = outputs
            outputsSLR = outputs[:, 0:self.hparams.dT, :, :]
            outputs = outputsSLR + outputs[:, self.hparams.dT:, :, :]

            # reconstruction losses
            g_outputs = self.gradient_img(outputs)
            loss_All = NN_4DVar.compute_WeightedLoss((outputs - targets_GT), self.w_loss)
            loss_GAll = NN_4DVar.compute_WeightedLoss(g_outputs - g_targets_GT, self.w_loss)

            loss_OI = NN_4DVar.compute_WeightedLoss(targets_GT - targets_OI, self.w_loss)
            loss_GOI = NN_4DVar.compute_WeightedLoss(self.gradient_img(targets_OI) - g_targets_GT, self.w_loss)

            # projection losses
            loss_AE = torch.mean((self.model.phi_r(outputsSLRHR) - outputsSLRHR) ** 2)
            yGT = torch.cat((targets_GT_wo_nan, outputsSLR - targets_GT_wo_nan), dim=1)
            # yGT        = torch.cat((targets_OI,targets_GT-targets_OI),dim=1)
            loss_AE_GT = torch.mean((self.model.phi_r(yGT) - yGT) ** 2)

            # low-resolution loss
            loss_SR = NN_4DVar.compute_WeightedLoss(outputsSLR - targets_OI, self.w_loss)
            targets_GTLR = self.model_LR(targets_OI)
            loss_LR = NN_4DVar.compute_WeightedLoss(self.model_LR(outputs) - targets_GTLR, self.w_loss)

            # total loss
            loss = self.hparams.alpha_mse_ssh * loss_All + self.hparams.alpha_mse_gssh * loss_GAll
            loss += 0.5 * self.hparams.alpha_proj * (loss_AE + loss_AE_GT)
            loss += self.hparams.alpha_lr * loss_LR + self.hparams.alpha_sr * loss_SR

            # metrics
            mean_GAll = NN_4DVar.compute_WeightedLoss(g_targets_GT, self.w_loss)
            mse = loss_All.detach()
            mseGrad = loss_GAll.detach()
            metrics = dict([('mse', mse), ('mseGrad', mseGrad), ('meanGrad', mean_GAll), ('mseOI', loss_OI.detach()),
                            ('mseGOI', loss_GOI.detach())])

        return loss, outputs, metrics<|MERGE_RESOLUTION|>--- conflicted
+++ resolved
@@ -155,12 +155,9 @@
         self.convGy.weight = torch.nn.Parameter(torch.from_numpy(b).float().unsqueeze(0).unsqueeze(0),
                                                 requires_grad=False)
 
-<<<<<<< HEAD
-        self.eps=10**-20
-=======
+
         #self.eps=10**-6
         self.eps=0.
->>>>>>> d34b5910
 
     def forward(self, im):
 
@@ -367,15 +364,6 @@
                          self.x_oi,
                          self.x_rec,
                          self.lon, self.lat, path_save0)
-<<<<<<< HEAD
-=======
-            # save NetCDF
-        """
-        path_save1 = self.logger.log_dir + '/test.nc'
-        save_netcdf(saved_path1=path_save1, pred=pred,
-                    lon=self.lon, lat=self.lat, index_test=np.arange(60, 77))
-        """
->>>>>>> d34b5910
         # compute nRMSE
         path_save2 = self.logger.log_dir + '/nRMSE.txt'
         tab_scores = nrmse_scores(gt, oi, pred, path_save2)
