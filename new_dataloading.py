--- conflicted
+++ resolved
@@ -189,7 +189,6 @@
         strides=None,
         oi_path='/gpfsstore/rech/yrf/commun/NATL60/NATL/oi/ssh_NATL60_swot_4nadir.nc',
         oi_var='ssh_mod',
-<<<<<<< HEAD
         oi_decode=False,
         obs_mask_path='/gpfsstore/rech/yrf/commun/NATL60/NATL/data_new/dataset_nadir_0d_swot.nc',
         obs_mask_var='ssh_mod',
@@ -200,15 +199,6 @@
         sst_path=None,
         sst_var=None,
         sst_decode=True,
-=======
-        obs_mask_path='/gpfsstore/rech/yrf/commun/NATL60/NATL/data_new/dataset_nadir_0d_swot.nc',
-        obs_mask_var='ssh_mod',
-        # obs_mask_var='mask',
-        gt_path='/gpfsstore/rech/yrf/commun/NATL60/NATL/ref/NATL60-CJM165_NATL_ssh_y2013.1y.nc',
-        gt_var='ssh',
-        sst_path=None,
-        sst_var=None,
->>>>>>> f1d53fec
         resolution=1/20,
         resize_factor=1,
         compute=False
@@ -221,10 +211,7 @@
             resolution=resolution,
             dim_range=dim_range,
             strides=strides,
-<<<<<<< HEAD
             decode=oi_decode,
-=======
->>>>>>> f1d53fec
             resize_factor=resize_factor,
             compute=compute
         )
@@ -234,11 +221,7 @@
             resolution=resolution,
             dim_range=dim_range,
             strides=strides,
-<<<<<<< HEAD
             decode=gt_decode,
-=======
-            decode=True,
->>>>>>> f1d53fec
             resize_factor=resize_factor,
             compute=compute
         )
@@ -248,10 +231,7 @@
             resolution=resolution,
             dim_range=dim_range,
             strides=strides,
-<<<<<<< HEAD
             decode=obs_mask_decode,
-=======
->>>>>>> f1d53fec
             resize_factor=resize_factor,
             compute=compute
         )
@@ -263,11 +243,7 @@
                 resolution=resolution,
                 dim_range=dim_range,
                 strides=strides,
-<<<<<<< HEAD
                 decode=sst_decode,
-=======
-                decode=sst_var=='sst',
->>>>>>> f1d53fec
                 resize_factor=resize_factor,
                 compute=compute
             )
@@ -429,10 +405,7 @@
                     gt_decode=self.gt_decode,
                     sst_path=self.sst_path,
                     sst_var=self.sst_var,
-<<<<<<< HEAD
                     sst_decode=self.sst_decode,
-=======
->>>>>>> f1d53fec
                     resolution=self.resolution,
                     resize_factor=self.resize_factor,
                     compute=self.compute
