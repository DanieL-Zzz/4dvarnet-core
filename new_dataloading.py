import numpy as np
import pytorch_lightning as pl
import xarray as xr
from torch.utils.data import Dataset, ConcatDataset, DataLoader


class XrDataset(Dataset):
    """
    torch Dataset based on an xarray file with on the fly slicing.
    """

    def __init__(self, path, var, slice_win, dim_range=None, strides=None, decode=False):
        """
        :param path: xarray file
        :param var: data variable to fetch
        :param slice_win: window size for each dimension {<dim>: <win_size>...}
        :param dim_range: Optional dimensions bounds for each dimension {<dim>: slice(<min>, <max>)...}
        :param strides: strides on each dim while scanning the dataset {<dim>: <dim_stride>...}
        :param decode: Whether to decode the time dim xarray (useful for gt dataset)
        """
        super().__init__()

        self.var = var
        _ds = xr.open_dataset(path)
        if decode:
            _ds.time.attrs["units"] = "seconds since 2012-10-01"
            _ds = xr.decode_cf(_ds)
        self.ds = _ds.sel(**(dim_range or {}))
        self.slice_win = slice_win
        self.strides = strides or {}
        self.ds_size = {
            dim: max((self.ds.dims[dim] - slice_win[dim]) // self.strides.get(dim, 1) + 1, 0)
            for dim in slice_win
        }

    def __del__(self):
        self.ds.close()

    def __len__(self):
        size = 1
        for v in self.ds_size.values():
            size *= v
        return size

    def __getitem__(self, item):
        sl = {
            dim: slice(self.strides.get(dim, 1) * idx,
                       self.strides.get(dim, 1) * idx + self.slice_win[dim])
            for dim, idx in zip(self.ds_size.keys(),
                                np.unravel_index(item, tuple(self.ds_size.values())))
        }
        return self.ds.isel(**sl)[self.var].data.astype(np.float32)


class FourDVarNetDataset(Dataset):
    """
    Dataset for the 4DVARNET method:
        an item contains a slice of OI, mask, and GT
        does the preprocessing for the item
    """

    def __init__(
            self,
            slice_win,
            dim_range=None,
            strides=None,
<<<<<<< HEAD
            oi_path='/gpfsstore/rech/yrf/commun/NATL60/NATL/oi/ssh_NATL60_swot_4nadir.nc',
            oi_var='ssh_mod',
            obs_mask_path='/gpfsstore/rech/yrf/commun/NATL60/NATL/data/dataset_nadir_0d_swot.nc',
            obs_mask_var='ssh_mod',
            # obs_mask_var='mask',
            gt_path='/gpfsstore/rech/yrf/commun/NATL60/NATL/ref/NATL60-CJM165_NATL_ssh_y2013.1y.nc',
=======
            oi_path='/gpfsscratch/rech/nlu/commun/large/ssh_NATL60_swot_4nadir.nc',
            # oi_path='/gpfsstore/rech/yrf/commun/NATL60/GULFSTREAM/oi/ssh_NATL60_swot_4nadir.nc',
            oi_var='ssh_mod',
            obs_mask_path='/gpfsscratch/rech/nlu/commun/large/dataset_nadir_0d_swot.nc',
            #obs_mask_path='/gpfsstore/rech/yrf/commun/NATL60/GULFSTREAM/data/dataset_nadir_0d_swot.nc',
            obs_mask_var='ssh_mod',
            # obs_mask_var='mask',
            gt_path='/gpfsscratch/rech/nlu/commun/large/NATL60-CJM165_NATL_ssh_y2013.1y.nc',
            #gt_path='/gpfsstore/rech/yrf/commun/NATL60/GULFSTREAM/ref/NATL60-CJM165_GULFSTREAM_ssh_y2013.1y.nc',
>>>>>>> d34b5910
            gt_var='ssh',
            sst_path=None,
            sst_var=None
    ):
        super().__init__()

        self.oi_ds = XrDataset(oi_path, oi_var, slice_win=slice_win, dim_range=dim_range, strides=strides)
        self.gt_ds = XrDataset(gt_path, gt_var, slice_win=slice_win, dim_range=dim_range, strides=strides, decode=True)
        self.obs_mask_ds = XrDataset(obs_mask_path, obs_mask_var, slice_win=slice_win, dim_range=dim_range,
                                     strides=strides)

        self.norm_stats = None

        if sst_var == 'sst':
            self.sst_ds = XrDataset(sst_path, sst_var, slice_win=slice_win, dim_range=dim_range, strides=strides,
                                    decode=True)
        else:
            self.sst_ds = None
        self.norm_stats_sst = None

    def set_norm_stats(self, stats, stats_sst=None):
        self.norm_stats = stats
        self.norm_stats_sst = stats_sst

    def __len__(self):
        return min(len(self.oi_ds), len(self.gt_ds), len(self.obs_mask_ds))

    def __getitem__(self, item):
        mean, std = self.norm_stats
        _oi_item = self.oi_ds[item]
        _oi_item = (np.where(
            np.abs(_oi_item) < 10,
            _oi_item,
            np.nan,
        ) - mean) / std
        _gt_item = (self.gt_ds[item] - mean) / std
        oi_item = np.where(~np.isnan(_oi_item), _oi_item, 0.)
        # obs_mask_item = self.obs_mask_ds[item].astype(bool) & ~np.isnan(oi_item) & ~np.isnan(_gt_item)
        obs_mask_item = ~np.isnan(self.obs_mask_ds[item])

        gt_item = _gt_item

        if self.sst_ds == None:
            return oi_item, obs_mask_item, gt_item
        else:
            mean, std = self.norm_stats_sst
            _sst_item = (self.sst_ds[item] - mean) / std
            sst_item = np.where(~np.isnan(_sst_item), _sst_item, 0.)

            return oi_item, obs_mask_item, gt_item, sst_item


class FourDVarNetDataModule(pl.LightningDataModule):
    def __init__(
            self,
            slice_win,
            dim_range=None,
            strides=None,
<<<<<<< HEAD
            #train_slices=(slice('2012-10-01', "2012-11-20"), slice('2013-02-08', "2013-09-30")),
            # train_slices=(slice('2012-10-01', "2012-10-10"),),
            #test_slices=(slice('2012-12-30', "2013-01-19"),),
            #val_slices=(slice('2012-11-30', "2012-12-20"),),
            train_slices=(slice('2012-10-01', "2012-11-20"), slice('2013-02-07', "2013-09-30")),
            test_slices=(slice('2013-01-03', "2013-01-27"),),
            val_slices=(slice('2012-11-30', "2012-12-24"),),
            oi_path='/gpfsstore/rech/yrf/commun/NATL60/NATL/oi/ssh_NATL60_swot_4nadir.nc',
            oi_var='ssh_mod',
            obs_mask_path='/gpfsstore/rech/yrf/commun/NATL60/NATL/data/dataset_nadir_0d_swot.nc',
            obs_mask_var='ssh_mod',
            # obs_mask_var='mask',
            gt_path='/gpfsstore/rech/yrf/commun/NATL60/NATL/ref/NATL60-CJM165_NATL_ssh_y2013.1y.nc',
=======
            train_slices=(slice('2012-10-01', "2012-11-20"), slice('2013-02-07', "2013-09-30")),
            # train_slices=(slice('2012-10-01', "2012-10-10"),),
            test_slices=(slice('2013-01-03', "2013-01-27"),),
            val_slices=(slice('2012-11-30', "2012-12-24"),),
            oi_path='/gpfsscratch/rech/nlu/commun/large/ssh_NATL60_swot_4nadir.nc',
            #oi_path='/gpfsstore/rech/yrf/commun/NATL60/GULFSTREAM/oi/ssh_NATL60_swot_4nadir.nc',
            oi_var='ssh_mod',
            obs_mask_path='/gpfsscratch/rech/nlu/commun/large/dataset_nadir_0d_swot.nc',
            #obs_mask_path='/gpfsstore/rech/yrf/commun/NATL60/GULFSTREAM/data/dataset_nadir_0d_swot.nc',
            obs_mask_var='ssh_mod',
            # obs_mask_var='mask',
            gt_path='/gpfsscratch/rech/nlu/commun/large/NATL60-CJM165_NATL_ssh_y2013.1y.nc',
            #gt_path='/gpfsstore/rech/yrf/commun/NATL60/GULFSTREAM/ref/NATL60-CJM165_GULFSTREAM_ssh_y2013.1y.nc',
>>>>>>> d34b5910
            gt_var='ssh',
            sst_path=None,
            sst_var=None,
            dl_kwargs=None,
    ):
        super().__init__()
        self.slice_win = slice_win
        self.dim_range = dim_range
        self.strides = strides
        self.dl_kwargs = {
<<<<<<< HEAD
            **{'batch_size': 2, 'num_workers': 2, 'pin_memory': True},
=======
            **{'batch_size': 4, 'num_workers': 2, 'pin_memory': True},
>>>>>>> d34b5910
            **(dl_kwargs or {})
        }

        self.oi_path = oi_path
        self.oi_var = oi_var
        self.obs_mask_path = obs_mask_path
        self.obs_mask_var = obs_mask_var
        self.gt_path = gt_path
        self.gt_var = gt_var
        self.sst_path = sst_path
        self.sst_var = sst_var

        self.train_slices, self.test_slices, self.val_slices = train_slices, test_slices, val_slices
        self.train_ds, self.val_ds, self.test_ds = None, None, None
        self.norm_stats = None
        self.norm_stats_sst = None

    def compute_norm_stats(self, ds):
        mean = float(xr.concat([_ds.gt_ds.ds[_ds.gt_ds.var] for _ds in ds.datasets], dim='time').mean())
        std = float(xr.concat([_ds.gt_ds.ds[_ds.gt_ds.var] for _ds in ds.datasets], dim='time').std())

        if self.sst_var == None:
            return mean, std
        else:
            print('... Use SST data')
            mean_sst = float(xr.concat([_ds.sst_ds.ds[_ds.sst_ds.var] for _ds in ds.datasets], dim='time').mean())
            std_sst = float(xr.concat([_ds.sst_ds.ds[_ds.sst_ds.var] for _ds in ds.datasets], dim='time').std())

            return [mean, std], [mean_sst, std_sst]

    def set_norm_stats(self, ds, ns, ns_sst=None):
        for _ds in ds.datasets:
            _ds.set_norm_stats(ns, ns_sst)

    def get_domain_bounds(self, ds):
        min_lon = round(np.min(np.concatenate([_ds.gt_ds.ds['lon'].values for _ds in ds.datasets])), 2)
        max_lon = round(np.max(np.concatenate([_ds.gt_ds.ds['lon'].values for _ds in ds.datasets])), 2)
        min_lat = round(np.min(np.concatenate([_ds.gt_ds.ds['lat'].values for _ds in ds.datasets])), 2)
        max_lat = round(np.max(np.concatenate([_ds.gt_ds.ds['lat'].values for _ds in ds.datasets])), 2)
        return min_lon, max_lon, min_lat, max_lat

    def get_domain_split(self):
        return self.test_ds.datasets[0].gt_ds.ds_size

    def setup(self, stage=None):
        self.train_ds, self.val_ds, self.test_ds = [
            ConcatDataset(
                [FourDVarNetDataset(
                    dim_range={**self.dim_range, **{'time': sl}},
                    strides=self.strides,
                    slice_win=self.slice_win,
                    oi_path=self.oi_path,
                    oi_var=self.oi_var,
                    obs_mask_path=self.obs_mask_path,
                    obs_mask_var=self.obs_mask_var,
                    gt_path=self.gt_path,
                    gt_var=self.gt_var,
                    sst_path=self.sst_path,
                    sst_var=self.sst_var
                ) for sl in slices]
            )
            for slices in (self.train_slices, self.val_slices, self.test_slices)
        ]

        if self.sst_var == None:
            self.norm_stats = self.compute_norm_stats(self.train_ds)
            self.set_norm_stats(self.train_ds, self.norm_stats)
            self.set_norm_stats(self.val_ds, self.norm_stats)
            self.set_norm_stats(self.test_ds, self.norm_stats)
        else:
            self.norm_stats, self.norm_stats_sst = self.compute_norm_stats(self.train_ds)

            self.set_norm_stats(self.train_ds, self.norm_stats, self.norm_stats_sst)
            self.set_norm_stats(self.val_ds, self.norm_stats, self.norm_stats_sst)
            self.set_norm_stats(self.test_ds, self.norm_stats, self.norm_stats_sst)

        self.bounding_box = self.get_domain_bounds(self.train_ds)
        self.ds_size = self.get_domain_split()

    def train_dataloader(self):
        return DataLoader(self.train_ds, **self.dl_kwargs, shuffle=True)

    def val_dataloader(self):
        return DataLoader(self.val_ds, **self.dl_kwargs, shuffle=False)

    def test_dataloader(self):
        return DataLoader(self.test_ds, **self.dl_kwargs, shuffle=False)


if __name__ == '__main__':
    """
    Test run for single batch loading and trainer.fit 
    """

    # Specify the dataset spatial bounds
    dim_range = {
        'lat': slice(35, 45),
        'lon': slice(-65, -55),
    }

    # Specify the batch patch size
    slice_win = {
        'time': 5,
        'lat': 200,
        'lon': 200,
    }
    # Specify the stride between two patches
    strides = {
        'time': 1,
        'lat': 200,
        'lon': 200,
    }

    dm = FourDVarNetDataModule(
        slice_win=slice_win,
        dim_range=dim_range,
        strides=strides,
    )

    # Test a single batch loading
    dm.setup()
    dl = dm.val_dataloader()
    batch = next(iter(dl))
    oi, mask, gt = batch

    # Test fit
    from main import LitModel

    lit_mod = LitModel()
    trainer = pl.Trainer(gpus=1)
    # dm.setup()
    trainer.fit(lit_mod, datamodule=dm)<|MERGE_RESOLUTION|>--- conflicted
+++ resolved
@@ -64,24 +64,13 @@
             slice_win,
             dim_range=None,
             strides=None,
-<<<<<<< HEAD
+
             oi_path='/gpfsstore/rech/yrf/commun/NATL60/NATL/oi/ssh_NATL60_swot_4nadir.nc',
             oi_var='ssh_mod',
             obs_mask_path='/gpfsstore/rech/yrf/commun/NATL60/NATL/data/dataset_nadir_0d_swot.nc',
             obs_mask_var='ssh_mod',
             # obs_mask_var='mask',
             gt_path='/gpfsstore/rech/yrf/commun/NATL60/NATL/ref/NATL60-CJM165_NATL_ssh_y2013.1y.nc',
-=======
-            oi_path='/gpfsscratch/rech/nlu/commun/large/ssh_NATL60_swot_4nadir.nc',
-            # oi_path='/gpfsstore/rech/yrf/commun/NATL60/GULFSTREAM/oi/ssh_NATL60_swot_4nadir.nc',
-            oi_var='ssh_mod',
-            obs_mask_path='/gpfsscratch/rech/nlu/commun/large/dataset_nadir_0d_swot.nc',
-            #obs_mask_path='/gpfsstore/rech/yrf/commun/NATL60/GULFSTREAM/data/dataset_nadir_0d_swot.nc',
-            obs_mask_var='ssh_mod',
-            # obs_mask_var='mask',
-            gt_path='/gpfsscratch/rech/nlu/commun/large/NATL60-CJM165_NATL_ssh_y2013.1y.nc',
-            #gt_path='/gpfsstore/rech/yrf/commun/NATL60/GULFSTREAM/ref/NATL60-CJM165_GULFSTREAM_ssh_y2013.1y.nc',
->>>>>>> d34b5910
             gt_var='ssh',
             sst_path=None,
             sst_var=None
@@ -140,12 +129,8 @@
             slice_win,
             dim_range=None,
             strides=None,
-<<<<<<< HEAD
-            #train_slices=(slice('2012-10-01', "2012-11-20"), slice('2013-02-08', "2013-09-30")),
+            train_slices=(slice('2012-10-01', "2012-11-20"), slice('2013-02-07', "2013-09-30")),
             # train_slices=(slice('2012-10-01', "2012-10-10"),),
-            #test_slices=(slice('2012-12-30', "2013-01-19"),),
-            #val_slices=(slice('2012-11-30', "2012-12-20"),),
-            train_slices=(slice('2012-10-01', "2012-11-20"), slice('2013-02-07', "2013-09-30")),
             test_slices=(slice('2013-01-03', "2013-01-27"),),
             val_slices=(slice('2012-11-30', "2012-12-24"),),
             oi_path='/gpfsstore/rech/yrf/commun/NATL60/NATL/oi/ssh_NATL60_swot_4nadir.nc',
@@ -154,21 +139,6 @@
             obs_mask_var='ssh_mod',
             # obs_mask_var='mask',
             gt_path='/gpfsstore/rech/yrf/commun/NATL60/NATL/ref/NATL60-CJM165_NATL_ssh_y2013.1y.nc',
-=======
-            train_slices=(slice('2012-10-01', "2012-11-20"), slice('2013-02-07', "2013-09-30")),
-            # train_slices=(slice('2012-10-01', "2012-10-10"),),
-            test_slices=(slice('2013-01-03', "2013-01-27"),),
-            val_slices=(slice('2012-11-30', "2012-12-24"),),
-            oi_path='/gpfsscratch/rech/nlu/commun/large/ssh_NATL60_swot_4nadir.nc',
-            #oi_path='/gpfsstore/rech/yrf/commun/NATL60/GULFSTREAM/oi/ssh_NATL60_swot_4nadir.nc',
-            oi_var='ssh_mod',
-            obs_mask_path='/gpfsscratch/rech/nlu/commun/large/dataset_nadir_0d_swot.nc',
-            #obs_mask_path='/gpfsstore/rech/yrf/commun/NATL60/GULFSTREAM/data/dataset_nadir_0d_swot.nc',
-            obs_mask_var='ssh_mod',
-            # obs_mask_var='mask',
-            gt_path='/gpfsscratch/rech/nlu/commun/large/NATL60-CJM165_NATL_ssh_y2013.1y.nc',
-            #gt_path='/gpfsstore/rech/yrf/commun/NATL60/GULFSTREAM/ref/NATL60-CJM165_GULFSTREAM_ssh_y2013.1y.nc',
->>>>>>> d34b5910
             gt_var='ssh',
             sst_path=None,
             sst_var=None,
@@ -179,11 +149,7 @@
         self.dim_range = dim_range
         self.strides = strides
         self.dl_kwargs = {
-<<<<<<< HEAD
             **{'batch_size': 2, 'num_workers': 2, 'pin_memory': True},
-=======
-            **{'batch_size': 4, 'num_workers': 2, 'pin_memory': True},
->>>>>>> d34b5910
             **(dl_kwargs or {})
         }
 
