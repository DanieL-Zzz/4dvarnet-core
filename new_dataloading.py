--- conflicted
+++ resolved
@@ -1,8 +1,4 @@
-<<<<<<< HEAD
-=======
-print(f"Using current {__name__}")
 import re
->>>>>>> c334e846
 import numpy as np
 import pytorch_lightning as pl
 import xarray as xr
@@ -10,8 +6,6 @@
 import pandas as pd
 import contextlib
 
-<<<<<<< HEAD
-=======
 
 def parse_resolution_to_float(frac):
     """ Matches a string consting of an integer followed by either a divisor
@@ -46,13 +40,11 @@
     else:
         pad = 0
     return int(pad/2), int(pad-int(pad/2))
->>>>>>> c334e846
 
 class XrDataset(Dataset):
     """
     torch Dataset based on an xarray file with on the fly slicing.
     """
-
     def __init__(
         self,
         path,
@@ -63,7 +55,8 @@
         strides=None,
         decode=False,
         resize_factor=1,
-        compute=False
+        compute=False,
+        auto_padding=True,
     ):
         """
         :param path: xarray file
@@ -79,6 +72,7 @@
         self.return_coords = False
         self.var = var
         self.resolution = resolution
+        self.auto_padding = auto_padding
         # try/except block for handling both netcdf and zarr files
         try:
             _ds = xr.open_dataset(path, cache=False)
@@ -100,55 +94,55 @@
         _ds = _ds.rename(rename_coords)
 
         # reshape
-<<<<<<< HEAD
         # dimensions
-        self.ds = _ds.sel(**(dim_range or {}))
-=======
-        if resize_factor!=1:
-            _ds = _ds.coarsen(lon=resize_factor).mean(skipna=True).coarsen(lat=resize_factor).mean(skipna=True)
-            self.resolution = self.resolution*resize_factor
-        # dimensions
-        self.ds = _ds.sel(**(dim_range or {}))
-        self.Nt = self.ds.time.shape[0]
-        self.Nx = self.ds.lon.shape[0]
-        self.Ny = self.ds.lat.shape[0]
-        # I) first padding x and y
-        pad_x = find_pad(slice_win['lon'], strides['lon'], self.Nx)
-        pad_y = find_pad(slice_win['lat'], strides['lat'], self.Ny)
-        # get additional data for patch center based reconstruction
-        dX = [pad_ *self.resolution for pad_ in pad_x]
-        dY = [pad_ *self.resolution for pad_ in pad_y]
-        dim_range_ = {
-          'lon': slice(self.ds.lon.min().item()-dX[0], self.ds.lon.max().item()+dX[1]),
-          'lat': slice(self.ds.lat.min().item()-dY[0], self.ds.lat.max().item()+dY[1]),
-          'time': dim_range['time']
-        }
-        self.ds = _ds.sel(**(dim_range_ or {}))
-        self.Nt = self.ds.time.shape[0]
-        self.Nx = self.ds.lon.shape[0]
-        self.Ny = self.ds.lat.shape[0]
-        # II) second padding x and y
-        pad_x = find_pad(slice_win['lon'], strides['lon'], self.Nx)
-        pad_y = find_pad(slice_win['lat'], strides['lat'], self.Ny)
-        # pad the dataset
-        dX = [pad_ *self.resolution for pad_ in pad_x]
-        dY = [pad_ *self.resolution for pad_ in pad_y]
-        pad_ = {'lon':(pad_x[0],pad_x[1]),
-                'lat':(pad_y[0],pad_y[1])}
-        self.ds = self.ds.pad(pad_,
-                              mode='reflect')
-        self.Nx += np.sum(pad_x)
-        self.Ny += np.sum(pad_y)
-        # III) get lon-lat for the final reconstruction
-        dX = ((slice_win['lon']-strides['lon'])/2)*self.resolution
-        dY = ((slice_win['lat']-strides['lat'])/2)*self.resolution
-        dim_range_ = {
-          'lon': slice(dim_range_['lon'].start+dX, dim_range_['lon'].stop-dX),
-          'lat': slice(dim_range_['lat'].start+dY, dim_range_['lat'].stop-dY),
-        }
-        self.lon = np.arange(dim_range_['lon'].start, dim_range_['lon'].stop, self.resolution)
-        self.lat = np.arange(dim_range_['lat'].start, dim_range_['lat'].stop, self.resolution)
->>>>>>> c334e846
+        if not self.auto_padding:
+            self.ds = _ds.sel(**(dim_range or {}))
+        if self.auto_padding:
+            if resize_factor!=1:
+                _ds = _ds.coarsen(lon=resize_factor).mean(skipna=True).coarsen(lat=resize_factor).mean(skipna=True)
+                self.resolution = self.resolution*resize_factor
+            # dimensions
+            self.ds = _ds.sel(**(dim_range or {}))
+            self.Nt = self.ds.time.shape[0]
+            self.Nx = self.ds.lon.shape[0]
+            self.Ny = self.ds.lat.shape[0]
+            # I) first padding x and y
+            pad_x = find_pad(slice_win['lon'], strides['lon'], self.Nx)
+            pad_y = find_pad(slice_win['lat'], strides['lat'], self.Ny)
+            # get additional data for patch center based reconstruction
+            dX = [pad_ *self.resolution for pad_ in pad_x]
+            dY = [pad_ *self.resolution for pad_ in pad_y]
+            dim_range_ = {
+              'lon': slice(self.ds.lon.min().item()-dX[0], self.ds.lon.max().item()+dX[1]),
+              'lat': slice(self.ds.lat.min().item()-dY[0], self.ds.lat.max().item()+dY[1]),
+              'time': dim_range['time']
+            }
+            self.ds = _ds.sel(**(dim_range_ or {}))
+            self.Nt = self.ds.time.shape[0]
+            self.Nx = self.ds.lon.shape[0]
+            self.Ny = self.ds.lat.shape[0]
+            # II) second padding x and y
+            pad_x = find_pad(slice_win['lon'], strides['lon'], self.Nx)
+            pad_y = find_pad(slice_win['lat'], strides['lat'], self.Ny)
+            # pad the dataset
+            dX = [pad_ *self.resolution for pad_ in pad_x]
+            dY = [pad_ *self.resolution for pad_ in pad_y]
+            pad_ = {'lon':(pad_x[0],pad_x[1]),
+                    'lat':(pad_y[0],pad_y[1])}
+            self.ds = self.ds.pad(pad_,
+                                  mode='reflect')
+            self.Nx += np.sum(pad_x)
+            self.Ny += np.sum(pad_y)
+            # III) get lon-lat for the final reconstruction
+            dX = ((slice_win['lon']-strides['lon'])/2)*self.resolution
+            dY = ((slice_win['lat']-strides['lat'])/2)*self.resolution
+            dim_range_ = {
+              'lon': slice(dim_range_['lon'].start+dX, dim_range_['lon'].stop-dX),
+              'lat': slice(dim_range_['lat'].start+dY, dim_range_['lat'].stop-dY),
+            }
+            self.lon = np.arange(dim_range_['lon'].start, dim_range_['lon'].stop, self.resolution)
+            self.lat = np.arange(dim_range_['lat'].start, dim_range_['lat'].stop, self.resolution)
+
         self.slice_win = slice_win
         self.strides = strides or {}
         self.ds_size = {
@@ -223,21 +217,13 @@
         sst_decode=True,
         resolution=1/20,
         resize_factor=1,
-        compute=False
+        compute=False,
+        use_auto_padding=False
     ):
         super().__init__()
 
-<<<<<<< HEAD
         self.return_coords = False
-        self.oi_ds = XrDataset(oi_path, oi_var, slice_win=slice_win,
-                               dim_range=dim_range, strides=strides, resize_factor=resize_factor)
-        self.gt_ds = XrDataset(gt_path, gt_var, slice_win=slice_win,
-                               dim_range=dim_range,strides=strides, decode=True, resize_factor=resize_factor)
-        self.obs_mask_ds = XrDataset(obs_mask_path, obs_mask_var, slice_win=slice_win,
-                                     dim_range=dim_range,strides=strides, resize_factor=resize_factor)
-
-        self.norm_stats = (0, 1)
-=======
+
         self.oi_ds = XrDataset(
             oi_path, oi_var,
             slice_win=slice_win,
@@ -246,7 +232,8 @@
             strides=strides,
             decode=oi_decode,
             resize_factor=resize_factor,
-            compute=compute
+            compute=compute,
+            auto_padding=use_auto_padding,
         )
         self.gt_ds = XrDataset(
             gt_path, gt_var,
@@ -256,7 +243,8 @@
             strides=strides,
             decode=gt_decode,
             resize_factor=resize_factor,
-            compute=compute
+            compute=compute,
+            auto_padding=use_auto_padding,
         )
         self.obs_mask_ds = XrDataset(
             obs_mask_path, obs_mask_var,
@@ -266,9 +254,9 @@
             strides=strides,
             decode=obs_mask_decode,
             resize_factor=resize_factor,
-            compute=compute
+            compute=compute,
+            auto_padding=use_auto_padding,
         )
->>>>>>> c334e846
 
         if sst_var is not None:
             self.sst_ds = XrDataset(
@@ -279,7 +267,8 @@
                 strides=strides,
                 decode=sst_decode,
                 resize_factor=resize_factor,
-                compute=compute
+                compute=compute,
+            auto_padding=use_auto_padding,
             )
         else:
             self.sst_ds = None
@@ -362,7 +351,8 @@
             resize_factor=1,
             resolution="1/20",
             dl_kwargs=None,
-            compute=False
+            compute=False,
+            use_auto_padding=True,
     ):
         super().__init__()
         self.resize_factor = resize_factor
@@ -389,6 +379,7 @@
         self.resize_factor = resize_factor
         self.resolution  = parse_resolution_to_float(resolution)
         self.compute = compute
+        self.use_auto_padding = use_auto_padding
 
         self.train_slices, self.test_slices, self.val_slices = train_slices, test_slices, val_slices
         self.train_ds, self.val_ds, self.test_ds = None, None, None
@@ -455,6 +446,7 @@
                     resolution=self.resolution,
                     resize_factor=self.resize_factor,
                     compute=self.compute
+                    use_auto_padding=self.use_auto_padding
                 ) for sl in slices]
             )
             for slices in (self.train_slices, self.val_slices, self.test_slices)
