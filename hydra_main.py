--- conflicted
+++ resolved
@@ -12,13 +12,8 @@
 import hydra_config
 import numpy as np
 
-<<<<<<< HEAD
 class FourDVarNetHydraRunner(FourDVarNetRunner):
     def __init__(self, params, dm, lit_mod_cls, callbacks=None, logger=None):
-=======
-class FourDVarNetHydraRunner:
-    def __init__(self, params, dm, lit_mod_cls):
->>>>>>> c334e846
         self.cfg = params
         self.filename_chkpt = self.cfg.ckpt_name
         self.callbacks = callbacks
@@ -32,16 +27,11 @@
             'test': dm.test_dataloader(),
         }
 
-<<<<<<< HEAD
-        test_dates = [str(dt.date()) for dt in \
-            pd.date_range(dm.test_slices[0].start, dm.test_slices[0].stop)][self.cfg.dT // 2: -self.cfg.dT // 2 +1]
-=======
         test_dates = np.concatenate([ \
                        [str(dt.date()) for dt in \
                        pd.date_range(dm.test_slices[i].start,dm.test_slices[i].stop)[(self.cfg.dT//2):-(self.cfg.dT//2)]] \
                       for i in range(len(dm.test_slices))])
         #print(test_dates)
->>>>>>> c334e846
         self.time = {'time_test' : test_dates}
 
         self.setup(dm)
@@ -215,12 +205,8 @@
     runner = FourDVarNetHydraRunner(cfg.params, dm, lit_mod_cls, callbacks=callbacks, logger=logger)
     call(cfg.entrypoint, self=runner)
 
-<<<<<<< HEAD
-
 
 main = hydra.main(config_path='hydra_config', config_name='main')(_main)
 
-=======
->>>>>>> c334e846
 if __name__ == '__main__':
     main()