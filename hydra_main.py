import os

import pytorch_lightning as pl
import torch
from pytorch_lightning.callbacks import ModelCheckpoint

import hydra
import pandas as pd
from datetime import datetime, timedelta
from hydra.utils import get_class, instantiate, call
from omegaconf import OmegaConf
import hydra_config
import numpy as np

class FourDVarNetHydraRunner:
    def __init__(self, params, dm, lit_mod_cls, callbacks=None, logger=None):
        self.cfg = params
        self.filename_chkpt = self.cfg.ckpt_name
        self.callbacks = callbacks
        self.logger = logger
        self.dm = dm
        self.lit_cls = lit_mod_cls
        dm.setup()
        self.dataloaders = {
            'train': dm.train_dataloader(),
            'val': dm.val_dataloader(),
            'test': dm.test_dataloader(),
        }

        test_dates = np.concatenate([ \
                       [str(dt.date()) for dt in \
                       pd.date_range(dm.test_slices[i].start,dm.test_slices[i].stop)[(self.cfg.dT//2):-(self.cfg.dT//2)]] \
                      for i in range(len(dm.test_slices))])
        #print(test_dates)
        self.time = {'time_test' : test_dates}
        OmegaConf.register_new_resolver("mul", lambda x,y: int(x)*y, replace=True)

        self.setup(dm)

    def setup(self, datamodule):
        self.mean_Tr = datamodule.norm_stats[0]
        self.mean_Tt = datamodule.norm_stats[0]
        self.mean_Val = datamodule.norm_stats[0]
        self.var_Tr = datamodule.norm_stats[1] ** 2
        self.var_Tt = datamodule.norm_stats[1] ** 2
        self.var_Val = datamodule.norm_stats[1] ** 2
        self.min_lon = datamodule.dim_range['lon'].start
        self.max_lon = datamodule.dim_range['lon'].stop
        self.min_lat = datamodule.dim_range['lat'].start
        self.max_lat = datamodule.dim_range['lat'].stop
        self.ds_size_time = datamodule.ds_size['time']
        self.ds_size_lon = datamodule.ds_size['lon']
        self.ds_size_lat = datamodule.ds_size['lat']
        self.dX = int((datamodule.slice_win['lon']-datamodule.strides['lon'])/2)
        self.dY = int((datamodule.slice_win['lat']-datamodule.strides['lat'])/2)
        self.swX = datamodule.slice_win['lon']
        self.swY = datamodule.slice_win['lat']
        self.lon, self.lat = datamodule.coordXY()
        w_ = np.zeros(self.cfg.dT)
        w_[int(self.cfg.dT / 2)] = 1.
        self.wLoss = torch.Tensor(w_)
        self.resolution = datamodule.resolution

    def run(self, ckpt_path=None, dataloader="test", **trainer_kwargs):
        """
        Train and test model and run the test suite
        :param ckpt_path: (Optional) Checkpoint from which to resume
        :param dataloader: Dataloader on which to run the test Checkpoint from which to resume
        :param trainer_kwargs: (Optional)
        """
        mod, trainer = self.train(ckpt_path, **trainer_kwargs)
        self.test(dataloader=dataloader, _mod=mod, _trainer=trainer)

    def _get_model(self, ckpt_path=None):
        """
        Load model from ckpt_path or instantiate new model
        :param ckpt_path: (Optional) Checkpoint path to load
        :return: lightning module
        """
        print('get_model: ', ckpt_path)
        if ckpt_path:
            mod = self.lit_cls.load_from_checkpoint(ckpt_path,
                                                    hparam=self.cfg,
                                                    w_loss=self.wLoss,
                                                    strict=False,
                                                    mean_Tr=self.mean_Tr,
                                                    mean_Tt=self.mean_Tt,
                                                    mean_Val=self.mean_Val,
                                                    var_Tr=self.var_Tr,
                                                    var_Tt=self.var_Tt,
                                                    var_Val=self.var_Val,
                                                    min_lon=self.min_lon, max_lon=self.max_lon,
                                                    min_lat=self.min_lat, max_lat=self.max_lat,
                                                    ds_size_time=self.ds_size_time,
                                                    ds_size_lon=self.ds_size_lon,
                                                    ds_size_lat=self.ds_size_lat,
                                                    time=self.time,
                                                    dX=self.dX, dY = self.dY,
                                                    swX=self.swX, swY=self.swY,
                                                    coord_ext={'lon_ext': self.lon,
                                                               'lat_ext': self.lat},
                                                    test_domain=self.cfg.test_domain,
                                                    resolution=self.resolution,
                                                    )

        else:
            mod = self.lit_cls(hparam=self.cfg,
                               w_loss=self.wLoss,
                               mean_Tr=self.mean_Tr,
                               mean_Tt=self.mean_Tt,
                               mean_Val=self.mean_Val,
                               var_Tr=self.var_Tr,
                               var_Tt=self.var_Tt,
                               var_Val=self.var_Val,
                               min_lon=self.min_lon, max_lon=self.max_lon,
                               min_lat=self.min_lat, max_lat=self.max_lat,
                               ds_size_time=self.ds_size_time,
                               ds_size_lon=self.ds_size_lon,
                               ds_size_lat=self.ds_size_lat,
                               time=self.time,
                               dX=self.dX, dY = self.dY,
                               swX=self.swX, swY=self.swY,
                               coord_ext = {'lon_ext': self.lon,
                                            'lat_ext': self.lat},
                               test_domain=self.cfg.test_domain,
                               resolution=self.resolution,
                               )
        return mod

    def train(self, ckpt_path=None, **trainer_kwargs):
        """
        Train a model
        :param ckpt_path: (Optional) Checkpoint from which to resume
        :param trainer_kwargs: (Optional) Trainer arguments
        :return:
        """

        mod = self._get_model(ckpt_path=ckpt_path)

        checkpoint_callback = ModelCheckpoint(monitor='val_loss',
                                              filename=self.filename_chkpt,
                                              save_top_k=3,
                                              mode='min')
        from pytorch_lightning.callbacks import LearningRateMonitor
        lr_monitor = LearningRateMonitor(logging_interval='step')
        num_nodes = int(os.environ.get('SLURM_JOB_NUM_NODES', 1))
        gpus = trainer_kwargs.get('gpus', torch.cuda.device_count())

        num_gpus = gpus if isinstance(gpus, (int, float)) else  len(gpus) if hasattr(gpus, '__len__') else 0
        accelerator = "ddp" if (num_gpus * num_nodes) > 1 else None
<<<<<<< HEAD
        trainer_kwargs_final = {**dict(num_nodes=num_nodes, gpus=gpus, logger=self.logger, strategy=accelerator, auto_select_gpus=(num_gpus * num_nodes) > 0,
                             callbacks=[checkpoint_callback, lr_monitor]),  **trainer_kwargs}
        print(trainer_kwargs)
        print(trainer_kwargs_final)
        trainer = pl.Trainer(**trainer_kwargs_final)
=======
        trainer = pl.Trainer(num_nodes=num_nodes, gpus=num_gpus, strategy=accelerator, auto_select_gpus=(num_gpus * num_nodes) > 0,
                             callbacks=[checkpoint_callback, lr_monitor], **trainer_kwargs)
>>>>>>> 26a0482e
        trainer.fit(mod, self.dataloaders['train'], self.dataloaders['val'])
        return mod, trainer

    def test(self, ckpt_path=None, dataloader="test", _mod=None, _trainer=None, **trainer_kwargs):
        """
        Test a model
        :param ckpt_path: (Optional) Checkpoint from which to resume
        :param dataloader: Dataloader on which to run the test Checkpoint from which to resume
        :param trainer_kwargs: (Optional)
        """
    
        if _trainer is not None:
            _trainer.test(mod, dataloaders=self.dataloaders[dataloader])
            return

        mod = _mod or self._get_model(ckpt_path=ckpt_path)

        trainer = pl.Trainer(num_nodes=1, gpus=1, accelerator=None, **trainer_kwargs)
        trainer.test(mod, dataloaders=self.dataloaders[dataloader])
<<<<<<< HEAD
=======
        return mod
>>>>>>> 26a0482e

    def profile(self):
        """
        Run the profiling
        :return:
        """
        from pytorch_lightning.profiler import PyTorchProfiler

        profiler = PyTorchProfiler(
            "results/profile_report",
            schedule=torch.profiler.schedule(
                wait=1,
                warmup=1,
                active=1),
            activities=[
                torch.profiler.ProfilerActivity.CPU,
                torch.profiler.ProfilerActivity.CUDA,
            ],
            on_trace_ready=torch.profiler.tensorboard_trace_handler('./tb_profile'),
            record_shapes=True,
            profile_memory=True,
        )
        self.train(
            **{
                'profiler': profiler,
                'max_epochs': 1,
            }
        )

def _main(cfg):
    print(OmegaConf.to_yaml(cfg))
    pl.seed_everything(seed=cfg.get('seed', None))
    dm = instantiate(cfg.datamodule)
    if cfg.get('callbacks') is not None:
        callbacks = [instantiate(cb_cfg) for cb_cfg in cfg.callbacks]
    else:
        callbacks=[]

    if cfg.get('logger') is not None:
<<<<<<< HEAD
        print('instantiating logger')
        print(OmegaConf.to_yaml(cfg.logger))
=======
>>>>>>> 26a0482e
        logger = instantiate(cfg.logger)
    else:
        logger=True
    lit_mod_cls = get_class(cfg.lit_mod_cls)
    runner = FourDVarNetHydraRunner(cfg.params, dm, lit_mod_cls, callbacks=callbacks, logger=logger)
    call(cfg.entrypoint, self=runner)


main = hydra.main(config_path='hydra_config', config_name='main')(_main)

if __name__ == '__main__':
    main()<|MERGE_RESOLUTION|>--- conflicted
+++ resolved
@@ -148,16 +148,11 @@
 
         num_gpus = gpus if isinstance(gpus, (int, float)) else  len(gpus) if hasattr(gpus, '__len__') else 0
         accelerator = "ddp" if (num_gpus * num_nodes) > 1 else None
-<<<<<<< HEAD
         trainer_kwargs_final = {**dict(num_nodes=num_nodes, gpus=gpus, logger=self.logger, strategy=accelerator, auto_select_gpus=(num_gpus * num_nodes) > 0,
                              callbacks=[checkpoint_callback, lr_monitor]),  **trainer_kwargs}
         print(trainer_kwargs)
         print(trainer_kwargs_final)
         trainer = pl.Trainer(**trainer_kwargs_final)
-=======
-        trainer = pl.Trainer(num_nodes=num_nodes, gpus=num_gpus, strategy=accelerator, auto_select_gpus=(num_gpus * num_nodes) > 0,
-                             callbacks=[checkpoint_callback, lr_monitor], **trainer_kwargs)
->>>>>>> 26a0482e
         trainer.fit(mod, self.dataloaders['train'], self.dataloaders['val'])
         return mod, trainer
 
@@ -177,10 +172,7 @@
 
         trainer = pl.Trainer(num_nodes=1, gpus=1, accelerator=None, **trainer_kwargs)
         trainer.test(mod, dataloaders=self.dataloaders[dataloader])
-<<<<<<< HEAD
-=======
         return mod
->>>>>>> 26a0482e
 
     def profile(self):
         """
@@ -220,11 +212,8 @@
         callbacks=[]
 
     if cfg.get('logger') is not None:
-<<<<<<< HEAD
         print('instantiating logger')
         print(OmegaConf.to_yaml(cfg.logger))
-=======
->>>>>>> 26a0482e
         logger = instantiate(cfg.logger)
     else:
         logger=True
