--- conflicted
+++ resolved
@@ -12,13 +12,8 @@
 import hydra_config
 import numpy as np
 
-<<<<<<< HEAD
-class FourDVarNetHydraRunner(FourDVarNetRunner):
+class FourDVarNetHydraRunner:
     def __init__(self, params, dm, lit_mod_cls, callbacks=None, logger=None):
-=======
-class FourDVarNetHydraRunner:
-    def __init__(self, params, dm, lit_mod_cls):
->>>>>>> c334e846
         self.cfg = params
         self.filename_chkpt = self.cfg.ckpt_name
         self.callbacks = callbacks
