--- conflicted
+++ resolved
@@ -164,12 +164,8 @@
 def compute_spatio_temp_weighted_loss(x2, w):
     # print(x2.shape)
     x2_w = (x2 * w[None, ...])
-<<<<<<< HEAD
-    x2_num = ~x2_w.isnan() & ~x2_w.isinf()
-=======
     non_zeros = (torch.ones_like(x2) * w[None, ...]) == 0.
     x2_num = ~x2_w.isnan() & ~x2_w.isinf() & ~non_zeros
->>>>>>> 26a0482e
     if x2_num.sum() == 0:
         return torch.scalar_tensor(0., device=x2_num.device)
     loss = F.mse_loss(x2_w[x2_num], torch.zeros_like(x2_w[x2_num]))
@@ -372,11 +368,7 @@
             'l1': Model_WeightedL1Norm,
             'l2': Model_WeightedL2Norm,
     }
-<<<<<<< HEAD
-    def __init__(self ,phi_r,mod_H, m_Grad, m_NormObs, m_NormPhi, ShapeData,n_iter_grad, stochastic=False, state_mod=None):
-=======
     def __init__(self ,phi_r,mod_H, m_Grad, m_NormObs, m_NormPhi, shape_data,n_iter_grad, stochastic=False):
->>>>>>> 26a0482e
         super(Solver_Grad_4DVarNN, self).__init__()
         self.phi_r         = phi_r
 
@@ -429,8 +421,4 @@
         loss = self.model_VarCost( dx , dy )
 
         var_cost_grad = torch.autograd.grad(loss, x, create_graph=True)[0]
-        return loss, var_cost_grad
-
-
-
-     
+        return loss, var_cost_grad