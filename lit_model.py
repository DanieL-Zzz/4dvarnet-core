--- conflicted
+++ resolved
@@ -178,19 +178,6 @@
             [gt, obs, oi, pred])
 
         # keep only points of the original domain
-<<<<<<< HEAD
-        iX = np.where( (self.lon_ext>=self.xmin) & (self.lon_ext<self.xmax) )[0]
-        iY = np.where( (self.lat_ext>=self.ymin) & (self.lat_ext<self.ymax) )[0]
-        gt = (gt[:,:,iY,:])[:,:,:,iX]
-        obs = (obs[:,:,iY,:])[:,:,:,iX]
-        oi = (oi[:,:,iY,:])[:,:,:,iX]
-        pred = (pred[:,:,iY,:])[:,:,:,iX]
-
-        self.x_gt = gt[:, int(self.hparams.dT / 2), :, :]
-        self.x_obs = obs[:, int(self.hparams.dT / 2), :, :]
-        self.x_oi = oi[:, int(self.hparams.dT / 2), :, :]
-        self.x_rec = pred[:, int(self.hparams.dT / 2), :, :]
-=======
         iX = np.where( (self.lon_ext>=self.xmin) & (self.lon_ext<=self.xmax) )[0]
         iY = np.where( (self.lat_ext>=self.ymin) & (self.lat_ext<=self.ymax) )[0]
         gt = (gt[:,iY,:])[:,:,iX]
@@ -202,7 +189,6 @@
         self.x_obs = obs
         self.x_oi = oi
         self.x_rec = pred
->>>>>>> ca8f1750
 
         # display map
         path_save0 = self.logger.log_dir + '/maps.png'
@@ -230,11 +216,7 @@
                          self.x_obs,
                          self.x_oi,
                          self.x_rec,
-<<<<<<< HEAD
-                         self.lon, self.lat, path_save0, dw=4,
-=======
-                         self.lon, self.lat, path_save0, dw=2, 
->>>>>>> ca8f1750
+                         self.lon, self.lat, path_save0, dw=2,
                          grad=True, supervised=self.hparams.supervised)
         # compute nRMSE
         path_save2 = self.logger.log_dir + '/nRMSE.txt'
