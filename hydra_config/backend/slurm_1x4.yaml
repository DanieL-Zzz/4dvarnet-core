--- conflicted
+++ resolved
@@ -5,12 +5,8 @@
     constraint: v100-32g
     nodes: 1
     additional_parameters:
-<<<<<<< HEAD
       signal: SIGUSR1@90
-      account: yrf@gpu
-=======
       account: yrf@v100
->>>>>>> 26a0482e
       gres: gpu:4
       ntasks_per_node: 4
       time: 06:00:00
