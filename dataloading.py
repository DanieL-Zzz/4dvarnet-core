--- conflicted
+++ resolved
@@ -106,74 +106,6 @@
         _ds = _ds.rename(rename_coords)
 
         # reshape
-<<<<<<< HEAD
-        if resize_factor!=1:
-            _ds = _ds.coarsen(lon=resize_factor).mean(skipna=True).coarsen(lat=resize_factor).mean(skipna=True)
-            self.resolution = self.resolution*resize_factor
-        
-        # dimensions
-        self.ds = _ds.sel(**(dim_range or {}))
-        self.Nt, self.Nx, self.Ny = tuple(self.ds.dims[d] for d in ['time', 'lon', 'lat'])
-        # store original input coords for later reconstruction in test pipe
-        self.original_coords = self.ds.coords
-
-        # I) first padding x and y inside available DS coords
-        pad_x = find_pad(slice_win['lon'], strides['lon'], self.Nx)
-        pad_y = find_pad(slice_win['lat'], strides['lat'], self.Ny)
-        # get additional data for patch center based reconstruction
-        dX = [pad_ *self.resolution for pad_ in pad_x]
-        dY = [pad_ *self.resolution for pad_ in pad_y]
-        dim_range_ = {
-          'lon': slice(self.ds.lon.min().item()-dX[0], self.ds.lon.max().item()+dX[1]),
-          'lat': slice(self.ds.lat.min().item()-dY[0], self.ds.lat.max().item()+dY[1]),
-          'time': dim_range['time']
-        }
-        self.ds = _ds.sel(**(dim_range_ or {}))
-        self.Nt, self.Nx, self.Ny = tuple(self.ds.dims[d] for d in ['time', 'lon', 'lat'])
-
-        # II) second padding x and y using padding
-        pad_x = find_pad(slice_win['lon'], strides['lon'], self.Nx)
-        pad_y = find_pad(slice_win['lat'], strides['lat'], self.Ny)
-        # pad the dataset
-        dX = [pad_ *self.resolution for pad_ in pad_x]
-        dY = [pad_ *self.resolution for pad_ in pad_y]
-        pad_ = {'lon':(pad_x[0],pad_x[1]),
-                'lat':(pad_y[0],pad_y[1])}
-
-        self.ds_reflected = self.ds.pad(pad_, mode='reflect')
-        self.Nx += np.sum(pad_x)
-        self.Ny += np.sum(pad_y)
-
-        # compute padded coords end values with linear ramp
-        # and replace reflected ones
-        end_coords = {
-            'lat': (
-                self.ds.lat.values[0]  - pad_['lat'][0] * self.resolution,
-                self.ds.lat.values[-1] + pad_['lat'][1] * self.resolution
-            ),
-            'lon': (
-                self.ds.lon.values[0]  - pad_['lon'][0] * self.resolution,
-                self.ds.lon.values[-1] + pad_['lon'][1] * self.resolution
-            )
-        }
-        self.padded_coords = {
-            c: self.ds[c].pad(pad_, end_values=end_coords, mode="linear_ramp")
-            for c in end_coords.keys()
-        }
-
-        # re-assign correctly padded coords in place of reflected coords
-        self.ds = self.ds_reflected.assign_coords(
-            lon=self.padded_coords['lon'], lat=self.padded_coords['lat']
-        )
-    
-        # III) get lon-lat for the final reconstruction
-        dX = ((slice_win['lon']-strides['lon'])/2)*self.resolution
-        dY = ((slice_win['lat']-strides['lat'])/2)*self.resolution
-        dim_range_ = {
-          'lon': slice(dim_range_['lon'].start+dX, dim_range_['lon'].stop-dX),
-          'lat': slice(dim_range_['lat'].start+dY, dim_range_['lat'].stop-dY),
-        }
-=======
         # dimensions
         if not self.auto_padding:
             self.ds = _ds.sel(**(dim_range or {}))
@@ -182,12 +114,14 @@
             if resize_factor!=1:
                 _ds = _ds.coarsen(lon=resize_factor).mean(skipna=True).coarsen(lat=resize_factor).mean(skipna=True)
                 self.resolution = self.resolution*resize_factor
+            
             # dimensions
             self.ds = _ds.sel(**(dim_range or {}))
-            self.Nt = self.ds.time.shape[0]
-            self.Nx = self.ds.lon.shape[0]
-            self.Ny = self.ds.lat.shape[0]
-            # I) first padding x and y
+            self.Nt, self.Nx, self.Ny = tuple(self.ds.dims[d] for d in ['time', 'lon', 'lat'])
+            # store original input coords for later reconstruction in test pipe
+            self.original_coords = self.ds.coords
+
+            # I) first padding x and y inside available DS coords
             pad_x = find_pad(slice_win['lon'], strides['lon'], self.Nx)
             pad_y = find_pad(slice_win['lat'], strides['lat'], self.Ny)
             # get additional data for patch center based reconstruction
@@ -199,10 +133,9 @@
               'time': dim_range['time']
             }
             self.ds = _ds.sel(**(dim_range_ or {}))
-            self.Nt = self.ds.time.shape[0]
-            self.Nx = self.ds.lon.shape[0]
-            self.Ny = self.ds.lat.shape[0]
-            # II) second padding x and y
+            self.Nt, self.Nx, self.Ny = tuple(self.ds.dims[d] for d in ['time', 'lon', 'lat'])
+
+            # II) second padding x and y using padding
             pad_x = find_pad(slice_win['lon'], strides['lon'], self.Nx)
             pad_y = find_pad(slice_win['lat'], strides['lat'], self.Ny)
             # pad the dataset
@@ -210,10 +143,33 @@
             dY = [pad_ *self.resolution for pad_ in pad_y]
             pad_ = {'lon':(pad_x[0],pad_x[1]),
                     'lat':(pad_y[0],pad_y[1])}
-            self.ds = self.ds.pad(pad_,
-                                  mode='reflect')
+
+            self.ds_reflected = self.ds.pad(pad_, mode='reflect')
             self.Nx += np.sum(pad_x)
             self.Ny += np.sum(pad_y)
+
+            # compute padded coords end values with linear ramp
+            # and replace reflected ones
+            end_coords = {
+                'lat': (
+                    self.ds.lat.values[0]  - pad_['lat'][0] * self.resolution,
+                    self.ds.lat.values[-1] + pad_['lat'][1] * self.resolution
+                ),
+                'lon': (
+                    self.ds.lon.values[0]  - pad_['lon'][0] * self.resolution,
+                    self.ds.lon.values[-1] + pad_['lon'][1] * self.resolution
+                )
+            }
+            self.padded_coords = {
+                c: self.ds[c].pad(pad_, end_values=end_coords, mode="linear_ramp")
+                for c in end_coords.keys()
+            }
+
+            # re-assign correctly padded coords in place of reflected coords
+            self.ds = self.ds_reflected.assign_coords(
+                lon=self.padded_coords['lon'], lat=self.padded_coords['lat']
+            )
+        
             # III) get lon-lat for the final reconstruction
             dX = ((slice_win['lon']-strides['lon'])/2)*self.resolution
             dY = ((slice_win['lat']-strides['lat'])/2)*self.resolution
@@ -221,8 +177,6 @@
               'lon': slice(dim_range_['lon'].start+dX, dim_range_['lon'].stop-dX),
               'lat': slice(dim_range_['lat'].start+dY, dim_range_['lat'].stop-dY),
             }
-            self.lon = np.arange(dim_range_['lon'].start, dim_range_['lon'].stop, self.resolution)
-            self.lat = np.arange(dim_range_['lat'].start, dim_range_['lat'].stop, self.resolution)
 
 
         self.ds = self.ds.transpose("time", "lat", "lon")
@@ -232,7 +186,6 @@
         if compute:
             self.ds = self.ds.compute()
 
->>>>>>> 12a7e18f
         self.slice_win = slice_win
         self.strides = strides or {}
         self.ds_size = {
@@ -378,10 +331,6 @@
         return length
 
     def coordXY(self):
-<<<<<<< HEAD
-        return self.gt_ds.ds.lon, self.gt_ds.ds.lat
-        #return self.gt_ds.ds.lon.data, self.gt_ds.ds.lat.data
-=======
         # return self.gt_ds.lon, self.gt_ds.lat
         return self.gt_ds.ds.lon.data, self.gt_ds.ds.lat.data
 
@@ -392,7 +341,6 @@
             yield
         finally:
             self.return_coords = False
->>>>>>> 12a7e18f
 
     def __getitem__(self, item):
         if self.return_coords:
