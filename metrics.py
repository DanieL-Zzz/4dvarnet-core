import logging
from matplotlib.ticker import ScalarFormatter
import datetime
import einops
import numpy as np
import xarray as xr
import matplotlib
import os
matplotlib.use('Agg') # Must be before importing matplotlib.pyplot or pylab!
import matplotlib.pyplot as plt
from mpl_toolkits.mplot3d import Axes3D
from matplotlib import cm, colors
from matplotlib.ticker import LinearLocator, FormatStrFormatter
import pandas as pd
import shapely
from shapely import wkt
#import geopandas as gpd
import cartopy
from os.path import expanduser
#cartopy.config['pre_existing_data_dir'] = expanduser('/gpfswork/rech/yrf/uba22to/4dvarnet-core/shapefiles/natural_earth/physical')
#cartopy.config['data_dir'] = '/gpfswork/rech/yrf/uba22to/4dvarnet-core/shapefiles/natural_earth/physical'
from cartopy import crs as ccrs
import cartopy.feature as cfeature
from cartopy.io.shapereader import Reader
from cartopy.mpl.gridliner import LONGITUDE_FORMATTER, LATITUDE_FORMATTER
import cv2
import matplotlib.animation as animation
import matplotlib.gridspec as gridspec
import xrft

from spectral import *

def plot_snr(gt,oi,pred,resfile):
    '''
    gt: 3d numpy array (Ground Truth)
    oi: 3d numpy array (OI)
    pred: 3d numpy array (4DVarNet-based predictions)
    resfile: string
    '''

    dt = pred.shape[1]

    # Compute Signal-to-Noise ratio
    f, pf = avg_err_rapsd2dv1(oi,gt,4.,True)
    wf = 1./f
    snr_oi = [wf, pf]
    f, pf = avg_err_rapsd2dv1(pred,gt,4.,True)
    wf = 1./f
    snr_pred = [wf, pf]

    # plot Signal-to-Noise ratio
    fig = plt.figure()
    ax = fig.add_subplot(111)
    ax.plot(snr_oi[0],snr_oi[1],color='red',linewidth=2,label='OI')
    ax.plot(snr_pred[0],snr_pred[1],color='blue',linewidth=2,label='4DVarNet')
    ax.set_xlabel("Wavenumber", fontweight='bold')
    ax.set_ylabel("Signal-to-noise ratio", fontweight='bold')
    ax.set_xscale('log') ; ax.set_yscale('log')
    plt.legend(loc='best',prop=dict(size='small'),frameon=False)
    plt.xticks([50, 100, 200, 500, 1000], ["50km", "100km", "200km", "500km", "1000km"])
    ax.invert_xaxis()
    plt.grid(which='both', linestyle='--')
    plt.savefig(resfile) # save the figure
    fig = plt.gcf()
    plt.close()          # close the figure
    return fig


def plot_nrmse(gt, oi, pred, resfile, time):
    '''
    gt: 3d numpy array (Ground Truth)
    oi: 3d numpy array (OI)
    pred: 3d numpy array (4DVarNet-based predictions)
    resfile: string
    time: 1d array-like of time corresponding to the experiment
    '''

    # Compute daily nRMSE scores
    nrmse_oi = []
    nrmse_pred = []
    for i in range(len(oi)):
        nrmse_oi.append(nrmse(gt[i], oi[i]))
        nrmse_pred.append(nrmse(gt[i], pred[i]))

    # plot nRMSE time series
    plt.plot(range(len(oi)),nrmse_oi,color='red',
                 linewidth=2,label='OI')
    plt.plot(range(len(pred)),nrmse_pred,color='blue',
                 linewidth=2,label='4DVarNet')

    # graphical options
    plt.ylabel('nRMSE')
    plt.xlabel('Time (days)')
    plt.xticks(range(0,len(gt)),time,rotation=45, ha='right')
    plt.margins(x=0)
    plt.grid(True,alpha=.3)
    plt.legend(loc='upper left',prop=dict(size='small'),frameon=False,bbox_to_anchor=(0,1.02,1,0.2),ncol=2,mode="expand")
    plt.savefig(resfile,bbox_inches="tight")    # save the figure
    fig = plt.gcf()
    plt.close()                                 # close the figure
    return  fig

def plot_mse(gt, oi, pred, resfile, time):
    '''
    gt: 3d numpy array (Ground Truth)
    oi: 3d numpy array (OI)
    pred: 3d numpy array (4DVarNet-based predictions)
    resfile: string
    time: 1d array-like of time corresponding to the experiment
    '''

    # Compute daily nRMSE scores
    mse_oi = []
    mse_pred = []
    grad_mse_oi = []
    grad_mse_pred = []
    for i in range(len(oi)):
        mse_oi.append(mse(gt[i], oi[i]))
        mse_pred.append(mse(gt[i], pred[i]))
        grad_mse_oi.append(mse(gradient(gt[i],2), gradient(oi[i],2)))
        grad_mse_pred.append(mse(gradient(gt[i],2), gradient(pred[i],2)))
    print("mse_oi = ", np.nanmean(mse_oi))
    print("mse_pred = ", np.nanmean(mse_pred))
    print("grad_mse_oi = ", np.nanmean(grad_mse_oi))
    print("grad_mse_pred = ", np.nanmean(grad_mse_pred))
    print("percentage_ssh = ", np.abs(np.nanmean(mse_oi)-np.nanmean(mse_pred))/np.nanmean(mse_oi))
    print("percentage_ssh_grad = ", np.abs(np.nanmean(grad_mse_oi)-np.nanmean(grad_mse_pred))/np.nanmean(grad_mse_oi))

    # plot nRMSE time series
    plt.plot(range(len(oi)),mse_oi,color='red',
                 linewidth=2,label='OI')
    plt.plot(range(len(pred)),mse_pred,color='blue',
                 linewidth=2,label='4DVarNet')

    # graphical options
    plt.ylabel('MSE')
    plt.xlabel('Time (days)')
    plt.xticks(range(0,len(gt)),time,rotation=45, ha='right')
    plt.margins(x=0)
    plt.grid(True,alpha=.3)
    plt.legend(loc='upper left',prop=dict(size='small'),frameon=False,bbox_to_anchor=(0,1.02,1,0.2),ncol=2,mode="expand")
    plt.savefig(resfile,bbox_inches="tight")    # save the figure
    fig = plt.gcf()
    plt.close()                                 # close the figure
    return  fig

def plot(ax, lon, lat, data, title, cmap, norm, extent=[-65, -55, 30, 40], gridded=True, colorbar=True, orientation="horizontal"):
    ax.set_extent(list(extent))
    if gridded:
        im=ax.pcolormesh(lon, lat, data, cmap=cmap, \
                          norm=norm, edgecolors='face', alpha=1, \
                          transform=ccrs.PlateCarree(central_longitude=0.0))
    else:
        im=ax.scatter(lon, lat, c=data, cmap=cmap, s=1, \
                       norm=norm, edgecolors='face', alpha=1, \
                       transform=ccrs.PlateCarree(central_longitude=0.0))
    #  im.set_clim(vmin,vmax)
    if colorbar==True:
        clb = plt.colorbar(im, orientation=orientation, extend='both', pad=0.1, ax=ax)
    ax.set_title(title, pad=10, fontsize = 15)
    ax.add_feature(cfeature.LAND.with_scale('10m'), zorder=100,
                   edgecolor='k', facecolor='white')
    gl = ax.gridlines(alpha=0.5, zorder=200)#,draw_labels=True)
    gl.xformatter = LONGITUDE_FORMATTER
    gl.yformatter = LATITUDE_FORMATTER
    gl.bottom_labels = False
    gl.right_labels = False
    gl.xlabel_style = {'fontsize': 10, 'rotation' : 45}
    gl.ylabel_style = {'fontsize': 10}

def gradient(img, order):
    """ calculate x, y gradient and magnitude """
    sobelx = cv2.Sobel(img,cv2.CV_64F,1,0,ksize=3)
    sobelx = sobelx/8.0
    sobely = cv2.Sobel(img,cv2.CV_64F,0,1,ksize=3)
    sobely = sobely/8.0
    sobel_norm = np.sqrt(sobelx*sobelx+sobely*sobely)
    if (order==0):
        return sobelx
    elif (order==1):
        return sobely
    else:
        return sobel_norm

def plot_maps(gt,obs,oi,pred,lon,lat,resfile,grad=False,
                 crop=None, orthographic=True,supervised=True):

    if crop is not None:
        ilon = np.where((lon>=crop[0]) & (lon<=crop[1]))[0]
        ilat = np.where((lat>=crop[2]) & (lat<=crop[3]))[0]
        gt = (gt[:,ilat,:])[:,:,ilon]
        obs = (obs[:,ilat,:])[:,:,ilon]
        oi = (oi[:,ilat,:])[:,:,ilon]
        pred = (pred[:,ilat,:])[:,:,ilon]
        lon = lon[ilon]
        lat = lat[ilat]
    extent = [np.min(lon)-1,np.max(lon)+1,np.min(lat)-1,np.max(lat)+1]
    central_lon = np.mean(extent[:2])
    central_lat = np.mean(extent[2:])

    if orthographic:
        crs = ccrs.Orthographic(central_lon,central_lat)
        #crs = ccrs.Orthographic(-30,45)
    else:
        crs = ccrs.PlateCarree(central_longitude=central_lon)

    if grad:
        vmax = np.nanmax(np.abs(gradient(oi, 2)))
        vmin = 0
        cm = plt.cm.viridis
        norm = colors.PowerNorm(gamma=0.7, vmin=vmin, vmax=vmax)
    else:
        vmax = np.nanmax(np.abs(oi))
        vmin = -1.*vmax
        cm = plt.cm.coolwarm
        norm = colors.Normalize(vmin=vmin, vmax=vmax)

    extent = [np.min(lon),np.max(lon),np.min(lat),np.max(lat)]

    fig = plt.figure(figsize=(15,9))
    gs = gridspec.GridSpec(2, 4)
    gs.update(wspace=0.5)
    if supervised:
        ax1 = fig.add_subplot(gs[0, :2], projection=crs)
        ax2 = fig.add_subplot(gs[0, 2:], projection=crs)
        ax3 = fig.add_subplot(gs[1, :2], projection=crs)
        ax4 = fig.add_subplot(gs[1, 2:], projection=crs)
        if grad:
            plot(ax1, lon, lat, gradient(gt, 2), r"$\nabla_{GT}$", extent=extent, cmap=cm, norm=norm, colorbar=False)
            plot(ax2, lon, lat, np.where(np.isnan(obs), np.nan, 0.), "OBS (mask)", extent=extent, cmap=cm, norm=norm, colorbar=False)
            plot(ax3, lon, lat, gradient(oi, 2), r"$\nabla_{OI}$", extent=extent, cmap=cm, norm=norm, colorbar=False)
            plot(ax4, lon, lat, gradient(pred, 2), r"$\nabla_{4DVarNet}$", extent=extent, cmap=cm, norm=norm, colorbar=False)
        else:
            plot(ax1, lon, lat, gt, 'GT', extent=extent, cmap=cm, norm=norm, colorbar=False)
            plot(ax2, lon, lat, obs, 'OBS', extent=extent, cmap=cm, norm=norm, colorbar=False)
            plot(ax3, lon, lat, oi, 'OI', extent=extent, cmap=cm, norm=norm, colorbar=False)
            plot(ax4, lon, lat, pred, '4DVarNet', extent=extent, cmap=cm, norm=norm, colorbar=False)
    else:
        ax1 = fig.add_subplot(gs[0, 1:3], projection=crs)
        ax2 = fig.add_subplot(gs[1, :2], projection=crs)
        ax3 = fig.add_subplot(gs[1, 2:], projection=crs)
        if grad:
            plot(ax1, lon, lat, np.where(np.isnan(obs), np.nan, 0.), "OBS (mask)", extent=extent, cmap=cm, norm=norm, colorbar=False)
            plot(ax2, lon, lat, gradient(oi, 2), r"$\nabla_{OI}$", extent=extent, cmap=cm, norm=norm, colorbar=False)
            plot(ax3, lon, lat, gradient(pred, 2), r"$\nabla_{4DVarNet}$", extent=extent, cmap=cm, norm=norm, colorbar=False)
        else:
            plot(ax1, lon, lat, obs, 'OBS', extent=extent, cmap=cm, norm=norm, colorbar=False)
            plot(ax2, lon, lat, oi, 'OI', extent=extent, cmap=cm, norm=norm, colorbar=False)
            plot(ax3, lon, lat, pred, '4DVarNet', extent=extent, cmap=cm, norm=norm, colorbar=False)

    # Colorbar
    cbar_ax = fig.add_axes([0.1, 0.05, 0.8, 0.01])
    sm = plt.cm.ScalarMappable(cmap=cm, norm=norm)
    sm._A = []
    cbar = fig.colorbar(sm, cax=cbar_ax, orientation='horizontal', pad=3.0)
    plt.savefig(resfile)    # save the figure
    fig = plt.gcf()
    plt.close()             # close the figure
    return fig

def animate_maps(gt, obs, oi, pred, lon, lat, resfile,
                 crop=None, orthographic=True, dw=4, grad=False, supervised=True):

    if dw>1:
        # decrease the resolution
        Nlon = len(lon)
        Nlat = len(lat)
        ilon = np.arange(0,Nlon,dw)
        ilat = np.arange(0,Nlat,dw)
        gt = (gt[:,ilat,:])[:,:,ilon]
        obs = (obs[:,ilat,:])[:,:,ilon]
        oi = (oi[:,ilat,:])[:,:,ilon]
        pred = (pred[:,ilat,:])[:,:,ilon]
        lon = lon[ilon]
        lat = lat[ilat]

    if crop is not None:
        ilon = np.where((lon>=crop[0]) & (lon<=crop[1]))[0]
        ilat = np.where((lat>=crop[2]) & (lat<=crop[3]))[0]
        gt = (gt[:,ilat,:])[:,:,ilon]
        obs = (obs[:,ilat,:])[:,:,ilon]
        oi = (oi[:,ilat,:])[:,:,ilon]
        pred = (pred[:,ilat,:])[:,:,ilon]
        lon = lon[ilon]
        lat = lat[ilat]
    extent = [np.min(lon)-1,np.max(lon)+1,np.min(lat)-1,np.max(lat)+1]
    central_lon = np.mean(extent[:2])
    central_lat = np.mean(extent[2:])

    if grad:
        vmax = np.nanmax([np.nanmax(np.abs(gradient(oi[i], 2))) for i in range(len(oi))])
        vmin = 0
        cm = plt.cm.viridis
        norm = colors.PowerNorm(gamma=0.7, vmin=vmin, vmax=vmax)
    else:
        vmax = np.nanmax(np.abs(oi))
        vmin = -1.*vmax
        cm = plt.cm.coolwarm
        norm = colors.Normalize(vmin=vmin, vmax=vmax)

    def animate(i):
        print(i)
        if supervised:
            ax1.clear()
            ax2.clear()
            ax3.clear()
            ax4.clear()
            if grad==False:
                plot(ax1, lon, lat, gt[i], 'GT', extent=extent, cmap=cm, norm=norm, colorbar=False)
                plot(ax2, lon, lat, obs[i], 'OBS', extent=extent, cmap=cm, norm=norm, colorbar=False)
                plot(ax3, lon, lat, oi[i], 'OI', extent=extent, cmap=cm, norm=norm, colorbar=False)
                plot(ax4, lon, lat, pred[i], '4DVarNet', extent=extent, cmap=cm, norm=norm, colorbar=False)
            else:
                plot(ax1, lon, lat, gradient(gt[i], 2), r"$\nabla_{GT}$", extent=extent, cmap=cm, norm=norm, colorbar=False)
                plot(ax2, lon, lat, np.where(np.isnan(obs[i]), np.nan, 0.), "OBS (mask)", extent=extent, cmap=cm, norm=norm, colorbar=False)
                plot(ax3, lon, lat, gradient(oi[i], 2), r"$\nabla_{OI}$", extent=extent, cmap=cm, norm=norm, colorbar=False)
                plot(ax4, lon, lat, gradient(pred[i], 2), r"$\nabla_{4DVarNet}$", extent=extent, cmap=cm, norm=norm, colorbar=False)
        else:
            ax1.clear()
            ax2.clear()
            ax3.clear()
            if grad==False:
                plot(ax1, lon, lat, obs[i], 'OBS', extent=extent, cmap=cm, norm=norm, colorbar=False)
                plot(ax2, lon, lat, oi[i], 'OI', extent=extent, cmap=cm, norm=norm, colorbar=False)
                plot(ax3, lon, lat, pred[i], '4DVarNet', extent=extent, cmap=cm, norm=norm, colorbar=False)
            else:
                #plot(ax1, lon, lat, gradient(obs[i], 2), r"$\nabla_{OBS}$", extent=extent, cmap=cm, norm=norm, colorbar=False)
                plot(ax1, lon, lat, np.where(np.isnan(obs[i]), np.nan, 0.), "OBS (mask)", extent=extent, cmap=cm, norm=norm, colorbar=False)
                plot(ax2, lon, lat, gradient(oi[i], 2), r"$\nabla_{OI}$", extent=extent, cmap=cm, norm=norm, colorbar=False)
                plot(ax3, lon, lat, gradient(pred[i], 2), r"$\nabla_{4DVarNet}$", extent=extent, cmap=cm, norm=norm, colorbar=False)

    fig = plt.figure(figsize=(15,9))
    gs = gridspec.GridSpec(2, 4)
    gs.update(wspace=0.1)
    if orthographic:
        crs = ccrs.Orthographic(central_lon,central_lat)
        #crs = ccrs.Orthographic(-30,45)
    else:
        crs = ccrs.PlateCarree(central_longitude=central_lon)
    if supervised:
        ax1 = fig.add_subplot(gs[0, :2], projection=crs)
        ax2 = fig.add_subplot(gs[0, 2:], projection=crs)
        ax3 = fig.add_subplot(gs[1, :2], projection=crs)
        ax4 = fig.add_subplot(gs[1, 2:], projection=crs)
    else:
        ax1 = fig.add_subplot(gs[0, 1:3], projection=crs)
        ax1.set_extent(extent)
        ax2 = fig.add_subplot(gs[1, :2], projection=crs)
        ax2.set_extent(extent)
        ax3 = fig.add_subplot(gs[1, 2:], projection=crs)
        ax3.set_extent(extent)

    plt.subplots_adjust(hspace=0.05)
    # Colorbar
    cbar_ax = fig.add_axes([0.1, 0.05, 0.8, 0.02])
    sm = plt.cm.ScalarMappable(cmap=cm, norm=norm)
    sm._A = []
    cbar = fig.colorbar(sm, cax=cbar_ax, orientation='horizontal', pad=3.0)

    ani = animation.FuncAnimation(fig, animate, frames=len(gt), interval=200, repeat=False)
    writergif = animation.PillowWriter(fps=3)
    writer = animation.FFMpegWriter(fps=3)
    ani.save(resfile, writer = writer)
    plt.close()

def plot_ensemble(pred,lon,lat,resfile,crop=None,
                   orthographic=True):

    vmax = np.nanmax(np.abs(pred))
    vmin = -1.*vmax
    cm = plt.cm.coolwarm
    norm = colors.Normalize(vmin=vmin, vmax=vmax)

    grad_vmax = np.nanmax(np.abs(gradient(pred,2)))
    grad_vmin = 0
    cm_grad = plt.cm.viridis
    norm_grad = colors.PowerNorm(gamma=0.7, vmin=grad_vmin, vmax=grad_vmax)

    if crop is not None:
        ilon = np.where((lon>=crop[0]) & (lon<=crop[1]))[0]
        ilat = np.where((lat>=crop[2]) & (lat<=crop[3]))[0]
        pred = (pred[ilat,:,:])[:,ilon,:]
        lon = lon[ilon]
        lat = lat[ilat]
    extent = [np.min(lon)-1,np.max(lon)+1,np.min(lat)-1,np.max(lat)+1]
    central_lon = np.mean(extent[:2])
    central_lat = np.mean(extent[2:])

    if orthographic:
        crs = ccrs.Orthographic(central_lon,central_lat)
        #crs = ccrs.Orthographic(-30,45)
    else:
        crs = ccrs.PlateCarree(central_longitude=central_lon)

    n_members = pred.shape[-1]
    fig, ax = plt.subplots(2,n_members,figsize=(5*n_members,15),squeeze=False,
                          subplot_kw=dict(projection=crs))
    for i in range(n_members):
        plot(ax[0,i],lon,lat,pred[:,:,i],'M'+str(i),extent=extent,cmap=cm,norm=norm,colorbar=False)
        plot(ax[1,i],lon,lat,gradient(pred[:,:,i],2),r"$\nabla_{M"+str(i)+"}$",extent=extent,
                                        cmap=cm_grad,norm=norm_grad, colorbar=False)
    plt.savefig(resfile)       # save the figure
    plt.close()                # close the figure

def maps_score(resfile, ds, lon, lat):
    mesh_lat, mesh_lon = np.meshgrid(lat, lon)
    mesh_lat = mesh_lat.T
    mesh_lon = mesh_lon.T
    cor_map_oi = xr.corr(ds['GT'],ds['OI'], dim='Time')
    rmse_map_oi = (((ds['GT'] - ds['OI'])**2).mean(dim=('Time')))**0.5
    cor_map_pred = xr.corr(ds['GT'],ds['4DVarNet'], dim='Time')
    rmse_map_pred = (((ds['GT'] - ds['4DVarNet'])**2).mean(dim=('Time')))**0.5

    lat = ds.latitude.values
    lon = ds.longitude.values
    extent = [np.min(lon),np.max(lon),np.min(lat),np.max(lat)]
    central_lon = np.mean(extent[:2])
    central_lat = np.mean(extent[2:])

    fig = plt.figure(figsize=(20,20))
    ax1 = fig.add_subplot(221,projection=ccrs.PlateCarree(central_longitude=central_lon))
    ax2 = fig.add_subplot(222,projection=ccrs.PlateCarree(central_longitude=central_lon))
    ax3 = fig.add_subplot(223,projection=ccrs.PlateCarree(central_longitude=central_lon))
    ax4 = fig.add_subplot(224,projection=ccrs.PlateCarree(central_longitude=central_lon))

    vmax = cor_map_oi.max()
    vmin = cor_map_oi.min()
    cmap_cor = plt.cm.coolwarm
    norm_cor = matplotlib.colors.Normalize(vmin=vmin, vmax=vmax)
    plot(ax1,lon,lat,cor_map_oi.values,'Correlation OI',extent=extent,cmap=cmap_cor,norm=norm_cor)
    plot(ax2,lon,lat,cor_map_pred.values,'Correlation 4DVarNet',extent=extent,cmap=cmap_cor,norm=norm_cor)
    vmax = rmse_map_oi.max()
    vmin = 0.
    cmap_rmse = plt.cm.viridis
    norm_rmse = matplotlib.colors.Normalize(vmin=vmin, vmax=vmax)
    plot(ax3,lon,lat,rmse_map_oi.values,'RMSE OI',extent=extent,cmap=cmap_rmse,norm=norm_rmse)
    plot(ax4,lon,lat,rmse_map_pred.values,'RMSE 4DVarNet',extent=extent,cmap=cmap_rmse,norm=norm_rmse)

    plt.savefig(resfile)
    fig = plt.gcf()
    plt.close()
    return fig

<<<<<<< HEAD
def save_netcdf(saved_path1, ds_test):
    ds_test = ds_test.rename({
        'lat': 'latitude',
        'lon': 'longitude',
        'time': 'Time',
        'gt': 'GT',
        'oi': 'OI',
        'pred': '4DVarNet'
    })
    ds_test = ds_test.drop(['obs'])
    ds_test.to_netcdf(path=saved_path1, mode='w')

# def save_netcdf(saved_path1, gt, oi, pred, lon, lat, time,
#                 time_units='days since 2012-10-01 00:00:00'):
#     '''
#     saved_path1: string 
#     pred: 3d numpy array (4DVarNet-based predictions)
#     lon: 1d numpy array 
#     lat: 1d numpy array
#     time: 1d array-like of time corresponding to the experiment
#     '''

#     mesh_lat, mesh_lon = np.meshgrid(lat, lon)
#     mesh_lat = mesh_lat.T
#     mesh_lon = mesh_lon.T

#     dt = pred.shape[1]
#     xrdata = xr.Dataset( \
#         data_vars={'longitude': (('lat', 'lon'), mesh_lon), \
#                    'latitude': (('lat', 'lon'), mesh_lat), \
#                    'Time': (('time'), time), \
#                    'GT': (('time', 'lat', 'lon'), gt),
#                    'OI': (('time', 'lat', 'lon'), oi),
#                    '4DVarNet': (('time', 'lat', 'lon'), pred)}, \
#         coords={'lon': lon, 'lat': lat, 'time': np.arange(len(pred))})
#     xrdata.time.attrs['units'] = time_units
#     xrdata.to_netcdf(path=saved_path1, mode='w')
=======
def save_netcdf(saved_path1, gt, oi, pred, lon, lat, time,
                time_units='days since 2012-10-01 00:00:00'):
    '''
    saved_path1: string
    pred: 3d numpy array (4DVarNet-based predictions)
    lon: 1d numpy array
    lat: 1d numpy array
    time: 1d array-like of time corresponding to the experiment
    '''

    mesh_lat, mesh_lon = np.meshgrid(lat, lon)
    mesh_lat = mesh_lat.T
    mesh_lon = mesh_lon.T

    dt = pred.shape[1]
    xrdata = xr.Dataset( \
        data_vars={'longitude': (('lat', 'lon'), mesh_lon), \
                   'latitude': (('lat', 'lon'), mesh_lat), \
                   'Time': (('time'), time), \
                   'GT': (('time', 'lat', 'lon'), gt),
                   'OI': (('time', 'lat', 'lon'), oi),
                   '4DVarNet': (('time', 'lat', 'lon'), pred)}, \
        coords={'lon': lon, 'lat': lat, 'time': np.arange(len(pred))})
    xrdata.time.attrs['units'] = time_units
    xrdata.to_netcdf(path=saved_path1, mode='w')
>>>>>>> 12a7e18f

def nrmse(ref, pred):
    '''
    ref: Ground Truth fields
    pred: interpolated fields
    '''
    return np.sqrt(np.nanmean(((ref - np.nanmean(ref)) - (pred - np.nanmean(pred))) ** 2)) / np.nanstd(ref)


def nrmse_scores(gt, oi, pred, resfile):
    '''
    gt: 3d numpy array (Ground Truth)
    oi: 3d numpy array (OI)
    pred: 3d numpy array (4DVarNet-based predictions)
    resfile: string
    '''
    # Compute daily nRMSE scores
    nrmse_oi = []
    nrmse_pred = []
    for i in range(len(oi)):
        nrmse_oi.append(nrmse(gt[i], oi[i]))
        nrmse_pred.append(nrmse(gt[i], pred[i]))
    tab_scores = np.zeros((2, 3))
    tab_scores[0, 0] = np.nanmean(nrmse_oi)
    tab_scores[0, 1] = np.percentile(nrmse_oi, 5)
    tab_scores[0, 2] = np.percentile(nrmse_oi, 95)
    tab_scores[1, 0] = np.nanmean(nrmse_pred)
    tab_scores[1, 1] = np.percentile(nrmse_pred, 5)
    tab_scores[1, 2] = np.percentile(nrmse_pred, 95)
    np.savetxt(fname=resfile, X=tab_scores, fmt='%2.2f')
    return tab_scores

def mse(ref, pred):
    '''
    ref: Ground Truth fields
    pred: interpolated fields
    '''
    return np.nanmean(((ref-np.nanmean(ref))-(pred-np.nanmean(pred)))**2)


def mse_scores(gt, oi, pred, resfile):
    '''
    gt: 3d numpy array (Ground Truth)
    oi: 3d numpy array (OI)
    pred: 3d numpy array (4DVarNet-based predictions)
    resfile: string
    '''
    # Compute daily nRMSE scores
    mse_oi = []
    mse_pred = []
    for i in range(len(oi)):
        mse_oi.append(mse(gt[i], oi[i]))
        mse_pred.append(mse(gt[i], pred[i]))
    tab_scores = np.zeros((2, 3))
    tab_scores[0, 0] = np.nanmean(mse_oi)
    tab_scores[0, 1] = np.percentile(mse_oi, 5)
    tab_scores[0, 2] = np.percentile(mse_oi, 95)
    tab_scores[1, 0] = np.nanmean(mse_pred)
    tab_scores[1, 1] = np.percentile(mse_pred, 5)
    tab_scores[1, 2] = np.percentile(mse_pred, 95)
    np.savetxt(fname=resfile, X=tab_scores, fmt='%2.2f')



def compute_metrics(x_test, x_rec):
    # MSE
    mse = np.mean((x_test - x_rec) ** 2)

    # MSE for gradient
    gx_rec = np.gradient(x_rec, axis=[1, 2])
    gx_rec = np.sqrt(gx_rec[0] ** 2 + gx_rec[1] ** 2)

    gx_test = np.gradient(x_test, axis=[1, 2])
    gx_test = np.sqrt(gx_test[0] ** 2 + gx_test[1] ** 2)

    gmse = np.mean((gx_test - gx_rec) ** 2)
    ng = np.mean((gx_rec) ** 2)

    return {'mse': mse, 'mseGrad': gmse, 'meanGrad': ng}


def get_psd_score(x_t, x, ref, with_fig=False):
    def psd_score(da: xr.DataArray) -> xr.DataArray:
        err = x_t - da
        psd_x_t = (
            x_t.copy()
                .pipe(
                lambda _da: xrft.isotropic_power_spectrum(_da, dim=['lat', 'lon'], window='hann', detrend='linear'))
                .mean(['time'])
        ).compute()

        psd_err = (
            err.copy()
                .pipe(
                lambda _da: xrft.isotropic_power_spectrum(_da, dim=['lat', 'lon'], window='hann', detrend='linear'))
                .mean(['time'])
        ).compute()

        psd_score = 1 - psd_err / psd_x_t
        return psd_score

    ref_score = psd_score(ref)
    model_score = psd_score(x)

    ref_score = ref_score.where(model_score > 0, drop=True).compute()
    model_score = model_score.where(model_score > 0, drop=True).compute()

    psd_plot_data: xr.DataArray = xr.DataArray(
        einops.rearrange([model_score.data, ref_score.data], 'var wl -> var wl'),
        name='PSD score',
        dims=('var', 'wl'),
        coords={
            'wl': ('wl', 20 * 5 * 1 / model_score.freq_r.data, {'long_name': 'Wavelength', 'units': 'km'}),
            'var': ('var', ['model', 'OI'], {}),
        },
    )

    try:
        print('here')
        print(psd_plot_data.wl.data)
        spatial_resolution_model = (
            xr.DataArray(
                psd_plot_data.wl.data,
                dims=['psd'],
                coords={'psd': psd_plot_data.sel(var='model').data}
            ).interp(psd=0.5)
        ).data
    except (KeyError, ValueError) as e:
        spatial_resolution_model = -1

    try:
        spatial_resolution_ref = (
            xr.DataArray(
                psd_plot_data.wl.data,
                dims=['psd'],
                coords={'psd': psd_plot_data.sel(var='OI').data}
            ).interp(psd=0.5)
        ).data
    except (KeyError, ValueError) as e:
        spatial_resolution_ref = -1

    if not with_fig:
        return spatial_resolution_model, spatial_resolution_ref

    fig, ax = plt.subplots()
    if spatial_resolution_model == -1:
        plt.close()
        return fig, spatial_resolution_model, spatial_resolution_ref

    psd_plot_data.plot.line(x='wl', ax=ax)

    # Plot vertical line there
    for i, (sr, var) in enumerate([(spatial_resolution_ref, 'OI'), (spatial_resolution_model, 'model')]):
        plt.axvline(sr, ymin=0, color='0.5', ls=':')
        plt.annotate(f"resolution {var}: {float(sr):.2f} km", (sr * 1.1, 0.1 * i))
        plt.axhline(0.5, xmin=0, color='k', ls='--')
        plt.ylim([0, 1])

    plt.close()
    return fig, spatial_resolution_model, spatial_resolution_ref


def rmse_based_scores(da_rec, da_ref):
    # boost swot rmse score
    logging.info('     Compute RMSE-based scores...')

    # RMSE(t) based score
    rmse_t = 1.0 - (((da_rec - da_ref)**2).mean(dim=('lon', 'lat')))**0.5/(((da_ref)**2).mean(dim=('lon', 'lat')))**0.5
    # RMSE(x, y) based score
    # rmse_xy = 1.0 - (((da_rec - da_ref)**2).mean(dim=('time')))**0.5/(((da_ref)**2).mean(dim=('time')))**0.5
    rmse_xy = (((da_rec - da_ref)**2).mean(dim=('time')))**0.5

    rmse_t = rmse_t.rename('rmse_t')
    rmse_xy = rmse_xy.rename('rmse_xy')

    # Temporal stability of the error
    reconstruction_error_stability_metric = rmse_t.std().values

    # Show leaderboard SSH-RMSE metric (spatially and time averaged normalized RMSE)
    leaderboard_rmse = 1.0 - (((da_rec - da_ref) ** 2).mean()) ** 0.5 / (
        ((da_ref) ** 2).mean()) ** 0.5

    logging.info('          => Leaderboard SSH RMSE score = %s', np.round(leaderboard_rmse.values, 2))
    logging.info('          Error variability = %s (temporal stability of the mapping error)', np.round(reconstruction_error_stability_metric, 2))

    return rmse_t, rmse_xy, np.round(leaderboard_rmse.values, 5), np.round(reconstruction_error_stability_metric, 5)


def psd_based_scores(da_rec, da_ref):
    # boost-swot-psd-score
    logging.info('     Compute PSD-based scores...')

    # Compute error = SSH_reconstruction - SSH_true
    err = (da_rec - da_ref)
    err = err.chunk({"lat":1, 'time': err['time'].size, 'lon': err['lon'].size})
    # make time vector in days units
    err['time'] = (err.time - err.time[0]) / np.timedelta64(1, 'D')

    # Rechunk SSH_true
    signal = da_ref.chunk({"lat":1, 'time': da_ref['time'].size, 'lon': da_ref['lon'].size})
    # make time vector in days units
    signal['time'] = (signal.time - signal.time[0]) / np.timedelta64(1, 'D')

    # Compute PSD_err and PSD_signal
    psd_err = xrft.power_spectrum(err, dim=['time', 'lon'], detrend='constant', window=True).compute()
    psd_signal = xrft.power_spectrum(signal, dim=['time', 'lon'], detrend='constant', window=True).compute()

    # Averaged over latitude
    mean_psd_signal = psd_signal.mean(dim='lat').where((psd_signal.freq_lon > 0.) & (psd_signal.freq_time > 0), drop=True)
    mean_psd_err = psd_err.mean(dim='lat').where((psd_err.freq_lon > 0.) & (psd_err.freq_time > 0), drop=True)

    # return PSD-based score
    psd_based_score = (1.0 - mean_psd_err/mean_psd_signal)

    # Find the key metrics: shortest temporal & spatial scales resolved based on the 0.5 contour criterion of the PSD_score



    level = [0.5]
    cs = plt.contour(1./psd_based_score.freq_lon.values,1./psd_based_score.freq_time.values, psd_based_score, level)
    x05, y05 = cs.collections[0].get_paths()[0].vertices.T
    plt.close()

    shortest_spatial_wavelength_resolved = np.min(x05)
    shortest_temporal_wavelength_resolved = np.min(y05)

    logging.info('          => Leaderboard Spectral score = %s (degree lon)',
                 np.round(shortest_spatial_wavelength_resolved, 2))
    logging.info('          => shortest temporal wavelength resolved = %s (days)',
                 np.round(shortest_temporal_wavelength_resolved, 2))
    psd_da = (1.0 - mean_psd_err/mean_psd_signal)
    psd_da.name = 'psd_score'
    return psd_da.to_dataset(), np.round(shortest_spatial_wavelength_resolved, 3), np.round(shortest_temporal_wavelength_resolved, 3)


def plot_psd_score(ds):
    fig, ax = plt.subplots()
    #ax.invert_yaxis()
    #ax.invert_xaxis()
    c1 = plt.contourf(1./(ds['freq_lon']), 1./ds['freq_time'], ds['psd_score'],
                      levels=np.arange(0,1.1, 0.1), cmap='RdYlGn', extend='both')
    cbar = plt.colorbar(pad=0.01)
    plt.xlabel('spatial wavelenght (degree_lon)', fontweight='bold', fontsize=20)
    plt.ylabel('temporal wavelenght (days)', fontweight='bold', fontsize=20)
    #plt.xscale('log')
    #plt.yscale('log')
    plt.grid(linestyle='--', lw=1, color='w')
    plt.xticks(fontsize=18)
    plt.yticks(fontsize=18)
    plt.title('PSD-based score', fontweight='bold', fontsize=20)
    for axis in [ax.xaxis, ax.yaxis]:
        axis.set_major_formatter(ScalarFormatter())
    c2 = plt.contour(1./(ds['freq_lon']), 1./ds['freq_time'], ds['psd_score'], levels=[0.5], linewidths=2, colors='k')
    cbar.add_lines(c2)

    bbox_props = dict(boxstyle="round,pad=0.5", fc="w", ec="k", lw=2)
    ax.annotate('Resolved scales',
            xy=(1.15, 0.8),
            xycoords='axes fraction',
            xytext=(1.15, 0.55),
            bbox=bbox_props,
            arrowprops=
                dict(facecolor='black', shrink=0.05),
                horizontalalignment='left',
                verticalalignment='center')

    ax.annotate('UN-resolved scales',
            xy=(1.15, 0.2),
            xycoords='axes fraction',
            xytext=(1.15, 0.45),
            bbox=bbox_props,
            arrowprops=
                dict(facecolor='black', shrink=0.05),
                horizontalalignment='left',
                verticalalignment='center')
    plt.close()
    return fig<|MERGE_RESOLUTION|>--- conflicted
+++ resolved
@@ -441,45 +441,6 @@
     plt.close()
     return fig
 
-<<<<<<< HEAD
-def save_netcdf(saved_path1, ds_test):
-    ds_test = ds_test.rename({
-        'lat': 'latitude',
-        'lon': 'longitude',
-        'time': 'Time',
-        'gt': 'GT',
-        'oi': 'OI',
-        'pred': '4DVarNet'
-    })
-    ds_test = ds_test.drop(['obs'])
-    ds_test.to_netcdf(path=saved_path1, mode='w')
-
-# def save_netcdf(saved_path1, gt, oi, pred, lon, lat, time,
-#                 time_units='days since 2012-10-01 00:00:00'):
-#     '''
-#     saved_path1: string 
-#     pred: 3d numpy array (4DVarNet-based predictions)
-#     lon: 1d numpy array 
-#     lat: 1d numpy array
-#     time: 1d array-like of time corresponding to the experiment
-#     '''
-
-#     mesh_lat, mesh_lon = np.meshgrid(lat, lon)
-#     mesh_lat = mesh_lat.T
-#     mesh_lon = mesh_lon.T
-
-#     dt = pred.shape[1]
-#     xrdata = xr.Dataset( \
-#         data_vars={'longitude': (('lat', 'lon'), mesh_lon), \
-#                    'latitude': (('lat', 'lon'), mesh_lat), \
-#                    'Time': (('time'), time), \
-#                    'GT': (('time', 'lat', 'lon'), gt),
-#                    'OI': (('time', 'lat', 'lon'), oi),
-#                    '4DVarNet': (('time', 'lat', 'lon'), pred)}, \
-#         coords={'lon': lon, 'lat': lat, 'time': np.arange(len(pred))})
-#     xrdata.time.attrs['units'] = time_units
-#     xrdata.to_netcdf(path=saved_path1, mode='w')
-=======
 def save_netcdf(saved_path1, gt, oi, pred, lon, lat, time,
                 time_units='days since 2012-10-01 00:00:00'):
     '''
@@ -505,7 +466,6 @@
         coords={'lon': lon, 'lat': lat, 'time': np.arange(len(pred))})
     xrdata.time.attrs['units'] = time_units
     xrdata.to_netcdf(path=saved_path1, mode='w')
->>>>>>> 12a7e18f
 
 def nrmse(ref, pred):
     '''
