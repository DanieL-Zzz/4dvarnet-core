#!/usr/bin/env python3
# -*- coding: utf-8 -*-
"""
Created on Mon May 18 17:59:23 2020
@author: rfablet
"""
import os

import numpy as np
import pytorch_lightning as pl
import hydra
import torch
from omegaconf import OmegaConf
from pytorch_lightning.callbacks import ModelCheckpoint


class FourDVarNetRunner:
    def __init__(self, dataloading="old", config=None):
        from lit_model import LitModel
        from lit_model_sst import LitModelWithSST
        from lit_model_stochastic import LitModelStochastic
        from new_dataloading import FourDVarNetDataModule
        from old_dataloading import LegacyDataLoading
        self.filename_chkpt = 'modelSLAInterpGF-Exp3-{epoch:02d}-{val_loss:.2f}'
        if config is None:
<<<<<<< HEAD
            import config
        else:
            import importlib
            print('loading config')
            config = importlib.import_module("config_" + str(config))
        self.callbacks = []
        self.logger = True
        self.cfg = OmegaConf.create(config.params)
=======
            raise Exception('Please specify hydra xp ')
        with hydra.initialize('hydra_config'):
            config = hydra.compose('main', overrides=[
                f'xp={config}',
                'entrypoint=train',
                '+params.dataloading=dataloading',
            ])

        self.cfg = config.params
>>>>>>> d1cefd7b
        print(OmegaConf.to_yaml(self.cfg))
        print(OmegaConf.to_yaml(config))
        dataloading = config.params['dataloading']


        if dataloading == "old":
            datamodule = LegacyDataLoading(self.cfg)
        else:
            datamodule = hydra.utils.instantiate(config.datamodule)
        datamodule.setup()
        self.dataloaders = {
            'train': datamodule.train_dataloader(),
            'val': datamodule.val_dataloader(),
            'test': datamodule.test_dataloader(),
        }
        if dataloading == "old":
            self.var_Tr = datamodule.var_Tr
            self.var_Tt = datamodule.var_Tt
            self.var_Val = datamodule.var_Val
            self.mean_Tr = datamodule.mean_Tr
            self.mean_Tt = datamodule.mean_Tt
            self.mean_Val = datamodule.mean_Val
            self.min_lon, self.max_lon, self.min_lat, self.max_lat = -65, -55, 33, 43
            self.ds_size_time = 20
            self.ds_size_lon = 1
            self.ds_size_lat = 1
        else:
            self.setup(datamodule=datamodule)

        if config.params['stochastic'] == False:
            self.lit_cls = LitModelWithSST if dataloading == "with_sst" else LitModel
        else:
            self.lit_cls = LitModelStochastic

        self.time = config.time

    def setup(self, datamodule):
        self.mean_Tr = datamodule.norm_stats[0]
        self.mean_Tt = datamodule.norm_stats[0]
        self.mean_Val = datamodule.norm_stats[0]
        self.var_Tr = datamodule.norm_stats[1] ** 2
        self.var_Tt = datamodule.norm_stats[1] ** 2
        self.var_Val = datamodule.norm_stats[1] ** 2
        self.min_lon = datamodule.dim_range['lon'].start
        self.max_lon = datamodule.dim_range['lon'].stop
        self.min_lat = datamodule.dim_range['lat'].start
        self.max_lat = datamodule.dim_range['lat'].stop
        self.ds_size_time = datamodule.ds_size['time']
        self.ds_size_lon = datamodule.ds_size['lon']
        self.ds_size_lat = datamodule.ds_size['lat']
        self.dX = int((datamodule.slice_win['lon']-datamodule.strides['lon'])/2)
        self.dY = int((datamodule.slice_win['lat']-datamodule.strides['lat'])/2)
        self.swX = datamodule.slice_win['lon']
        self.swY = datamodule.slice_win['lat']
        self.lon, self.lat = datamodule.coordXY()
        w_ = np.zeros(self.cfg.dT)
        w_[int(self.cfg.dT / 2)] = 1.
        self.wLoss = torch.Tensor(w_)
        self.resolution = datamodule.resolution

    def run(self, ckpt_path=None, dataloader="test", **trainer_kwargs):
        """
        Train and test model and run the test suite
        :param ckpt_path: (Optional) Checkpoint from which to resume
        :param dataloader: Dataloader on which to run the test Checkpoint from which to resume
        :param trainer_kwargs: (Optional)
        """
        mod, trainer = self.train(ckpt_path, **trainer_kwargs)
        self.test(dataloader=dataloader, _mod=mod, _trainer=trainer)

    def _get_model(self, ckpt_path=None):
        """
        Load model from ckpt_path or instantiate new model
        :param ckpt_path: (Optional) Checkpoint path to load
        :return: lightning module
        """
        print('get_model: ', ckpt_path)
        if ckpt_path:
            mod = self.lit_cls.load_from_checkpoint(ckpt_path, hparam=self.cfg, w_loss=self.wLoss, strict=False,
                                                    mean_Tr=self.mean_Tr, mean_Tt=self.mean_Tt, mean_Val=self.mean_Val,
                                                    var_Tr=self.var_Tr, var_Tt=self.var_Tt, var_Val=self.var_Val,
                                                    min_lon=self.min_lon, max_lon=self.max_lon,
                                                    min_lat=self.min_lat, max_lat=self.max_lat,
                                                    ds_size_time=self.ds_size_time,
                                                    ds_size_lon=self.ds_size_lon,
                                                    ds_size_lat=self.ds_size_lat,
                                                    time=self.time,
                                                    dX = self.dX, dY = self.dY,
                                                    swX = self.swX, swY = self.swY,
                                                    coord_ext = {'lon_ext': self.lon, 'lat_ext': self.lat},
                                                    resolution=self.resolution,
                                                    )

        else:
            mod = self.lit_cls(hparam=self.cfg, w_loss=self.wLoss,
                               mean_Tr=self.mean_Tr, mean_Tt=self.mean_Tt, mean_Val=self.mean_Val,
                               var_Tr=self.var_Tr, var_Tt=self.var_Tt, var_Val=self.var_Val,
                               min_lon=self.min_lon, max_lon=self.max_lon,
                               min_lat=self.min_lat, max_lat=self.max_lat,
                               ds_size_time=self.ds_size_time,
                               ds_size_lon=self.ds_size_lon,
                               ds_size_lat=self.ds_size_lat,
                               time=self.time,
                               dX = self.dX, dY = self.dY,
                               swX = self.swX, swY = self.swY,
                               coord_ext = {'lon_ext': self.lon, 'lat_ext': self.lat},
                               resolution=self.resolution,
                               )
        return mod

    def train(self, ckpt_path=None, **trainer_kwargs):
        """
        Train a model
        :param ckpt_path: (Optional) Checkpoint from which to resume
        :param trainer_kwargs: (Optional) Trainer arguments
        :return:
        """

        mod = self._get_model(ckpt_path=ckpt_path)

        checkpoint_callback = ModelCheckpoint(monitor='val_loss',
                                              filename=self.filename_chkpt,
                                              save_top_k=3,
                                              mode='min')
        from pytorch_lightning.callbacks import LearningRateMonitor
        lr_monitor = LearningRateMonitor(logging_interval='step')
        num_nodes = int(os.environ.get('SLURM_JOB_NUM_NODES', 1))
        num_gpus = torch.cuda.device_count()
        accelerator = "ddp" if (num_gpus * num_nodes) > 1 else None
        trainer = pl.Trainer(logger=self.logger, num_nodes=num_nodes, gpus=num_gpus, accelerator=accelerator, auto_select_gpus=(num_gpus * num_nodes) > 0,
                             callbacks=[checkpoint_callback, lr_monitor] + self.callbacks, **trainer_kwargs)
        trainer.fit(mod, self.dataloaders['train'], self.dataloaders['val'])
        return mod, trainer

    def test(self, ckpt_path=None, dataloader="test", _mod=None, _trainer=None, **trainer_kwargs):
        """
        Test a model
        :param ckpt_path: (Optional) Checkpoint from which to resume
        :param dataloader: Dataloader on which to run the test Checkpoint from which to resume
        :param trainer_kwargs: (Optional)
        """

        mod = _mod or self._get_model(ckpt_path=ckpt_path)

        trainer = pl.Trainer(num_nodes=1, gpus=1, accelerator=None, **trainer_kwargs)
        trainer.test(mod, test_dataloaders=self.dataloaders[dataloader])
        return mod

    def profile(self):
        """
        Run the profiling
        :return:
        """
        from pytorch_lightning.profiler import PyTorchProfiler

        profiler = PyTorchProfiler(
            "results/profile_report",
            schedule=torch.profiler.schedule(
                wait=1,
                warmup=1,
                active=1),
            activities=[
                torch.profiler.ProfilerActivity.CPU,
                torch.profiler.ProfilerActivity.CUDA,
            ],
            on_trace_ready=torch.profiler.tensorboard_trace_handler('./tb_profile'),
            record_shapes=True,
            profile_memory=True,
        )
        self.train(
            **{
                'profiler': profiler,
                'max_epochs': 1,
            }
        )


if __name__ == '__main__':
    import fire

    fire.Fire(FourDVarNetRunner)<|MERGE_RESOLUTION|>--- conflicted
+++ resolved
@@ -23,16 +23,6 @@
         from old_dataloading import LegacyDataLoading
         self.filename_chkpt = 'modelSLAInterpGF-Exp3-{epoch:02d}-{val_loss:.2f}'
         if config is None:
-<<<<<<< HEAD
-            import config
-        else:
-            import importlib
-            print('loading config')
-            config = importlib.import_module("config_" + str(config))
-        self.callbacks = []
-        self.logger = True
-        self.cfg = OmegaConf.create(config.params)
-=======
             raise Exception('Please specify hydra xp ')
         with hydra.initialize('hydra_config'):
             config = hydra.compose('main', overrides=[
@@ -42,7 +32,6 @@
             ])
 
         self.cfg = config.params
->>>>>>> d1cefd7b
         print(OmegaConf.to_yaml(self.cfg))
         print(OmegaConf.to_yaml(config))
         dataloading = config.params['dataloading']
